module github.com/iKonoTelecomunicaciones/go

go 1.24.0

<<<<<<< HEAD
toolchain go1.25.0
=======
toolchain go1.25.1
>>>>>>> c37ddcc3

require (
	filippo.io/edwards25519 v1.1.0
	github.com/chzyer/readline v1.5.1
<<<<<<< HEAD
	github.com/coder/websocket v1.8.13
=======
	github.com/coder/websocket v1.8.14
>>>>>>> c37ddcc3
	github.com/lib/pq v1.10.9
	github.com/mattn/go-sqlite3 v1.14.32
	github.com/rs/xid v1.6.0
	github.com/rs/zerolog v1.34.0
	github.com/skip2/go-qrcode v0.0.0-20200617195104-da1b6568686e
	github.com/stretchr/testify v1.11.1
	github.com/tidwall/gjson v1.18.0
	github.com/tidwall/sjson v1.2.5
	github.com/yuin/goldmark v1.7.13
<<<<<<< HEAD
	go.mau.fi/util v0.9.0
	go.mau.fi/zeroconfig v0.2.0
	golang.org/x/crypto v0.41.0
	golang.org/x/exp v0.0.0-20250813145105-42675adae3e6
	golang.org/x/net v0.43.0
	golang.org/x/sync v0.16.0
=======
	go.mau.fi/util v0.9.1
	go.mau.fi/zeroconfig v0.2.0
	golang.org/x/crypto v0.42.0
	golang.org/x/exp v0.0.0-20250911091902-df9299821621
	golang.org/x/net v0.44.0
	golang.org/x/sync v0.17.0
>>>>>>> c37ddcc3
	gopkg.in/yaml.v3 v3.0.1
	maunium.net/go/mauflag v1.0.0
)

require (
	github.com/coreos/go-systemd/v22 v22.5.0 // indirect
	github.com/davecgh/go-spew v1.1.1 // indirect
	github.com/mattn/go-colorable v0.1.14 // indirect
	github.com/mattn/go-isatty v0.0.20 // indirect
<<<<<<< HEAD
	github.com/petermattis/goid v0.0.0-20250813065127-a731cc31b4fe // indirect
	github.com/pmezard/go-difflib v1.0.0 // indirect
	github.com/tidwall/match v1.1.1 // indirect
	github.com/tidwall/pretty v1.2.1 // indirect
	golang.org/x/sys v0.35.0 // indirect
	golang.org/x/text v0.28.0 // indirect
=======
	github.com/petermattis/goid v0.0.0-20250904145737-900bdf8bb490 // indirect
	github.com/pmezard/go-difflib v1.0.0 // indirect
	github.com/tidwall/match v1.1.1 // indirect
	github.com/tidwall/pretty v1.2.1 // indirect
	golang.org/x/sys v0.36.0 // indirect
	golang.org/x/text v0.29.0 // indirect
>>>>>>> c37ddcc3
	gopkg.in/natefinch/lumberjack.v2 v2.2.1 // indirect
)<|MERGE_RESOLUTION|>--- conflicted
+++ resolved
@@ -2,20 +2,12 @@
 
 go 1.24.0
 
-<<<<<<< HEAD
-toolchain go1.25.0
-=======
 toolchain go1.25.1
->>>>>>> c37ddcc3
 
 require (
 	filippo.io/edwards25519 v1.1.0
 	github.com/chzyer/readline v1.5.1
-<<<<<<< HEAD
-	github.com/coder/websocket v1.8.13
-=======
 	github.com/coder/websocket v1.8.14
->>>>>>> c37ddcc3
 	github.com/lib/pq v1.10.9
 	github.com/mattn/go-sqlite3 v1.14.32
 	github.com/rs/xid v1.6.0
@@ -25,21 +17,12 @@
 	github.com/tidwall/gjson v1.18.0
 	github.com/tidwall/sjson v1.2.5
 	github.com/yuin/goldmark v1.7.13
-<<<<<<< HEAD
-	go.mau.fi/util v0.9.0
-	go.mau.fi/zeroconfig v0.2.0
-	golang.org/x/crypto v0.41.0
-	golang.org/x/exp v0.0.0-20250813145105-42675adae3e6
-	golang.org/x/net v0.43.0
-	golang.org/x/sync v0.16.0
-=======
 	go.mau.fi/util v0.9.1
 	go.mau.fi/zeroconfig v0.2.0
 	golang.org/x/crypto v0.42.0
 	golang.org/x/exp v0.0.0-20250911091902-df9299821621
 	golang.org/x/net v0.44.0
 	golang.org/x/sync v0.17.0
->>>>>>> c37ddcc3
 	gopkg.in/yaml.v3 v3.0.1
 	maunium.net/go/mauflag v1.0.0
 )
@@ -49,20 +32,11 @@
 	github.com/davecgh/go-spew v1.1.1 // indirect
 	github.com/mattn/go-colorable v0.1.14 // indirect
 	github.com/mattn/go-isatty v0.0.20 // indirect
-<<<<<<< HEAD
-	github.com/petermattis/goid v0.0.0-20250813065127-a731cc31b4fe // indirect
-	github.com/pmezard/go-difflib v1.0.0 // indirect
-	github.com/tidwall/match v1.1.1 // indirect
-	github.com/tidwall/pretty v1.2.1 // indirect
-	golang.org/x/sys v0.35.0 // indirect
-	golang.org/x/text v0.28.0 // indirect
-=======
 	github.com/petermattis/goid v0.0.0-20250904145737-900bdf8bb490 // indirect
 	github.com/pmezard/go-difflib v1.0.0 // indirect
 	github.com/tidwall/match v1.1.1 // indirect
 	github.com/tidwall/pretty v1.2.1 // indirect
 	golang.org/x/sys v0.36.0 // indirect
 	golang.org/x/text v0.29.0 // indirect
->>>>>>> c37ddcc3
 	gopkg.in/natefinch/lumberjack.v2 v2.2.1 // indirect
 )