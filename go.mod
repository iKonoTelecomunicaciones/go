--- conflicted
+++ resolved
@@ -2,11 +2,7 @@
 
 go 1.24.0
 
-<<<<<<< HEAD
-toolchain go1.24.4
-=======
 toolchain go1.25.0
->>>>>>> 0bbfafe0
 
 require (
 	filippo.io/edwards25519 v1.1.0
@@ -20,21 +16,12 @@
 	github.com/stretchr/testify v1.10.0
 	github.com/tidwall/gjson v1.18.0
 	github.com/tidwall/sjson v1.2.5
-<<<<<<< HEAD
-	github.com/yuin/goldmark v1.7.12
-	go.mau.fi/util v0.8.8
-	go.mau.fi/zeroconfig v0.1.3
-	golang.org/x/crypto v0.40.0
-	golang.org/x/exp v0.0.0-20250711185948-6ae5c78190dc
-	golang.org/x/net v0.42.0
-=======
 	github.com/yuin/goldmark v1.7.13
 	go.mau.fi/util v0.9.0
 	go.mau.fi/zeroconfig v0.2.0
 	golang.org/x/crypto v0.41.0
 	golang.org/x/exp v0.0.0-20250813145105-42675adae3e6
 	golang.org/x/net v0.43.0
->>>>>>> 0bbfafe0
 	golang.org/x/sync v0.16.0
 	gopkg.in/yaml.v3 v3.0.1
 	maunium.net/go/mauflag v1.0.0
@@ -49,12 +36,7 @@
 	github.com/pmezard/go-difflib v1.0.0 // indirect
 	github.com/tidwall/match v1.1.1 // indirect
 	github.com/tidwall/pretty v1.2.1 // indirect
-<<<<<<< HEAD
-	golang.org/x/sys v0.34.0 // indirect
-	golang.org/x/text v0.27.0 // indirect
-=======
 	golang.org/x/sys v0.35.0 // indirect
 	golang.org/x/text v0.28.0 // indirect
->>>>>>> 0bbfafe0
 	gopkg.in/natefinch/lumberjack.v2 v2.2.1 // indirect
 )