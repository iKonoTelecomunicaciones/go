--- conflicted
+++ resolved
@@ -2,11 +2,7 @@
 
 go 1.24.0
 
-<<<<<<< HEAD
-toolchain go1.25.1
-=======
 toolchain go1.25.3
->>>>>>> 50a49e01
 
 require (
 	filippo.io/edwards25519 v1.1.0
@@ -21,19 +17,11 @@
 	github.com/tidwall/gjson v1.18.0
 	github.com/tidwall/sjson v1.2.5
 	github.com/yuin/goldmark v1.7.13
-<<<<<<< HEAD
-	go.mau.fi/util v0.9.1
-	go.mau.fi/zeroconfig v0.2.0
-	golang.org/x/crypto v0.42.0
-	golang.org/x/exp v0.0.0-20250911091902-df9299821621
-	golang.org/x/net v0.44.0
-=======
 	go.mau.fi/util v0.9.2
 	go.mau.fi/zeroconfig v0.2.0
 	golang.org/x/crypto v0.43.0
 	golang.org/x/exp v0.0.0-20251009144603-d2f985daa21b
 	golang.org/x/net v0.46.0
->>>>>>> 50a49e01
 	golang.org/x/sync v0.17.0
 	gopkg.in/yaml.v3 v3.0.1
 	maunium.net/go/mauflag v1.0.0
@@ -48,12 +36,7 @@
 	github.com/pmezard/go-difflib v1.0.0 // indirect
 	github.com/tidwall/match v1.1.1 // indirect
 	github.com/tidwall/pretty v1.2.1 // indirect
-<<<<<<< HEAD
-	golang.org/x/sys v0.36.0 // indirect
-	golang.org/x/text v0.29.0 // indirect
-=======
 	golang.org/x/sys v0.37.0 // indirect
 	golang.org/x/text v0.30.0 // indirect
->>>>>>> 50a49e01
 	gopkg.in/natefinch/lumberjack.v2 v2.2.1 // indirect
 )