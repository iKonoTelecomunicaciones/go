module github.com/iKonoTelecomunicaciones/go

go 1.23.0

toolchain go1.24.4

require (
	filippo.io/edwards25519 v1.1.0
	github.com/chzyer/readline v1.5.1
	github.com/gorilla/mux v1.8.0
	github.com/gorilla/websocket v1.5.0
	github.com/lib/pq v1.10.9
	github.com/mattn/go-sqlite3 v1.14.28
	github.com/rs/xid v1.6.0
	github.com/rs/zerolog v1.34.0
	github.com/skip2/go-qrcode v0.0.0-20200617195104-da1b6568686e
	github.com/stretchr/testify v1.10.0
	github.com/tidwall/gjson v1.18.0
	github.com/tidwall/sjson v1.2.5
	github.com/yuin/goldmark v1.7.12
	go.mau.fi/util v0.8.8
	go.mau.fi/zeroconfig v0.1.3
<<<<<<< HEAD
	golang.org/x/crypto v0.39.0
	golang.org/x/exp v0.0.0-20250606033433-dcc06ee1d476
	golang.org/x/net v0.41.0
	golang.org/x/sync v0.15.0
=======
	golang.org/x/crypto v0.40.0
	golang.org/x/exp v0.0.0-20250711185948-6ae5c78190dc
	golang.org/x/net v0.42.0
	golang.org/x/sync v0.16.0
>>>>>>> 81a807a6
	gopkg.in/yaml.v3 v3.0.1
	maunium.net/go/mauflag v1.0.0
)

require (
	github.com/coreos/go-systemd/v22 v22.5.0 // indirect
	github.com/davecgh/go-spew v1.1.1 // indirect
	github.com/mattn/go-colorable v0.1.14 // indirect
	github.com/mattn/go-isatty v0.0.20 // indirect
	github.com/petermattis/goid v0.0.0-20250508124226-395b08cebbdb // indirect
	github.com/pmezard/go-difflib v1.0.0 // indirect
	github.com/tidwall/match v1.1.1 // indirect
	github.com/tidwall/pretty v1.2.1 // indirect
<<<<<<< HEAD
	golang.org/x/sys v0.33.0 // indirect
	golang.org/x/text v0.26.0 // indirect
=======
	golang.org/x/sys v0.34.0 // indirect
	golang.org/x/text v0.27.0 // indirect
>>>>>>> 81a807a6
	gopkg.in/natefinch/lumberjack.v2 v2.2.1 // indirect
)<|MERGE_RESOLUTION|>--- conflicted
+++ resolved
@@ -20,17 +20,10 @@
 	github.com/yuin/goldmark v1.7.12
 	go.mau.fi/util v0.8.8
 	go.mau.fi/zeroconfig v0.1.3
-<<<<<<< HEAD
-	golang.org/x/crypto v0.39.0
-	golang.org/x/exp v0.0.0-20250606033433-dcc06ee1d476
-	golang.org/x/net v0.41.0
-	golang.org/x/sync v0.15.0
-=======
 	golang.org/x/crypto v0.40.0
 	golang.org/x/exp v0.0.0-20250711185948-6ae5c78190dc
 	golang.org/x/net v0.42.0
 	golang.org/x/sync v0.16.0
->>>>>>> 81a807a6
 	gopkg.in/yaml.v3 v3.0.1
 	maunium.net/go/mauflag v1.0.0
 )
@@ -44,12 +37,7 @@
 	github.com/pmezard/go-difflib v1.0.0 // indirect
 	github.com/tidwall/match v1.1.1 // indirect
 	github.com/tidwall/pretty v1.2.1 // indirect
-<<<<<<< HEAD
-	golang.org/x/sys v0.33.0 // indirect
-	golang.org/x/text v0.26.0 // indirect
-=======
 	golang.org/x/sys v0.34.0 // indirect
 	golang.org/x/text v0.27.0 // indirect
->>>>>>> 81a807a6
 	gopkg.in/natefinch/lumberjack.v2 v2.2.1 // indirect
 )