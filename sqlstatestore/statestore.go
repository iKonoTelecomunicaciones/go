// Copyright (c) 2024 Tulir Asokan
//
// This Source Code Form is subject to the terms of the Mozilla Public
// License, v. 2.0. If a copy of the MPL was not distributed with this
// file, You can obtain one at http://mozilla.org/MPL/2.0/.

package sqlstatestore

import (
	"context"
	"database/sql"
	"embed"
	"encoding/json"
	"errors"
	"fmt"
	"strconv"
	"strings"

	"github.com/rs/zerolog"
	"go.mau.fi/util/confusable"
	"go.mau.fi/util/dbutil"
	"go.mau.fi/util/exslices"

	"github.com/iKonoTelecomunicaciones/go/event"
	"github.com/iKonoTelecomunicaciones/go/id"
)

//go:embed *.sql
var rawUpgrades embed.FS

var UpgradeTable dbutil.UpgradeTable

func init() {
	UpgradeTable.RegisterFS(rawUpgrades)
}

const VersionTableName = "mx_version"

type SQLStateStore struct {
	*dbutil.Database
	IsBridge bool

	DisableNameDisambiguation bool
}

func NewSQLStateStore(db *dbutil.Database, log dbutil.DatabaseLogger, isBridge bool) *SQLStateStore {
	return &SQLStateStore{
		Database: db.Child(VersionTableName, UpgradeTable, log),
		IsBridge: isBridge,
	}
}

func (store *SQLStateStore) IsRegistered(ctx context.Context, userID id.UserID) (bool, error) {
	var isRegistered bool
	err := store.
		QueryRow(ctx, "SELECT EXISTS(SELECT 1 FROM mx_registrations WHERE user_id=$1)", userID).
		Scan(&isRegistered)
	if errors.Is(err, sql.ErrNoRows) {
		err = nil
	}
	return isRegistered, err
}

func (store *SQLStateStore) MarkRegistered(ctx context.Context, userID id.UserID) error {
	if userID == "" {
		return fmt.Errorf("user ID is empty")
	}
	_, err := store.Exec(ctx, "INSERT INTO mx_registrations (user_id) VALUES ($1) ON CONFLICT (user_id) DO NOTHING", userID)
	return err
}

type Member struct {
	id.UserID
	event.MemberEventContent
	NameSkeleton [32]byte
}

func (store *SQLStateStore) GetRoomMembers(ctx context.Context, roomID id.RoomID, memberships ...event.Membership) (map[id.UserID]*event.MemberEventContent, error) {
	args := make([]any, len(memberships)+1)
	args[0] = roomID
	query := "SELECT user_id, membership, displayname, avatar_url FROM mx_user_profile WHERE room_id=$1"
	if len(memberships) > 0 {
		placeholders := make([]string, len(memberships))
		for i, membership := range memberships {
			args[i+1] = string(membership)
			placeholders[i] = fmt.Sprintf("$%d", i+2)
		}
		query = fmt.Sprintf("%s AND membership IN (%s)", query, strings.Join(placeholders, ","))
	}
	rows, err := store.Query(ctx, query, args...)
	members := make(map[id.UserID]*event.MemberEventContent)
	return members, dbutil.NewRowIterWithError(rows, func(row dbutil.Scannable) (ret Member, err error) {
		err = row.Scan(&ret.UserID, &ret.Membership, &ret.Displayname, &ret.AvatarURL)
		return
	}, err).Iter(func(m Member) (bool, error) {
		members[m.UserID] = &m.MemberEventContent
		return true, nil
	})
}

func (store *SQLStateStore) GetRoomJoinedOrInvitedMembers(ctx context.Context, roomID id.RoomID) (members []id.UserID, err error) {
	var memberMap map[id.UserID]*event.MemberEventContent
	memberMap, err = store.GetRoomMembers(ctx, roomID, event.MembershipJoin, event.MembershipInvite)
	if err != nil {
		return
	}
	members = make([]id.UserID, len(memberMap))
	i := 0
	for userID := range memberMap {
		members[i] = userID
		i++
	}
	return
}

func (store *SQLStateStore) GetMembership(ctx context.Context, roomID id.RoomID, userID id.UserID) (membership event.Membership, err error) {
	err = store.
		QueryRow(ctx, "SELECT membership FROM mx_user_profile WHERE room_id=$1 AND user_id=$2", roomID, userID).
		Scan(&membership)
	if errors.Is(err, sql.ErrNoRows) {
		membership = event.MembershipLeave
		err = nil
	}
	return
}

func (store *SQLStateStore) GetMember(ctx context.Context, roomID id.RoomID, userID id.UserID) (*event.MemberEventContent, error) {
	member, err := store.TryGetMember(ctx, roomID, userID)
	if member == nil && err == nil {
		member = &event.MemberEventContent{Membership: event.MembershipLeave}
	}
	return member, err
}

func (store *SQLStateStore) TryGetMember(ctx context.Context, roomID id.RoomID, userID id.UserID) (*event.MemberEventContent, error) {
	var member event.MemberEventContent
	err := store.
		QueryRow(ctx, "SELECT membership, displayname, avatar_url FROM mx_user_profile WHERE room_id=$1 AND user_id=$2", roomID, userID).
		Scan(&member.Membership, &member.Displayname, &member.AvatarURL)
	if errors.Is(err, sql.ErrNoRows) {
		return nil, nil
	} else if err != nil {
		return nil, err
	}
	return &member, nil
}

func (store *SQLStateStore) FindSharedRooms(ctx context.Context, userID id.UserID) ([]id.RoomID, error) {
	query := `
		SELECT room_id FROM mx_user_profile
		LEFT JOIN portal ON portal.mxid=mx_user_profile.room_id
		WHERE mx_user_profile.user_id=$1 AND portal.encrypted=true
	`
	if !store.IsBridge {
		query = `
			SELECT mx_user_profile.room_id FROM mx_user_profile
			LEFT JOIN mx_room_state ON mx_room_state.room_id=mx_user_profile.room_id
			WHERE mx_user_profile.user_id=$1 AND mx_room_state.encryption IS NOT NULL
		`
	}
	rows, err := store.Query(ctx, query, userID)
	return dbutil.NewRowIterWithError(rows, dbutil.ScanSingleColumn[id.RoomID], err).AsList()
}

func (store *SQLStateStore) IsInRoom(ctx context.Context, roomID id.RoomID, userID id.UserID) bool {
	return store.IsMembership(ctx, roomID, userID, "join")
}

func (store *SQLStateStore) IsInvited(ctx context.Context, roomID id.RoomID, userID id.UserID) bool {
	return store.IsMembership(ctx, roomID, userID, "join", "invite")
}

func (store *SQLStateStore) IsMembership(ctx context.Context, roomID id.RoomID, userID id.UserID, allowedMemberships ...event.Membership) bool {
	membership, err := store.GetMembership(ctx, roomID, userID)
	if err != nil {
		zerolog.Ctx(ctx).Err(err).Msg("Failed to get membership")
		return false
	}
	for _, allowedMembership := range allowedMemberships {
		if allowedMembership == membership {
			return true
		}
	}
	return false
}

func (store *SQLStateStore) SetMembership(ctx context.Context, roomID id.RoomID, userID id.UserID, membership event.Membership) error {
	if roomID == "" {
		return fmt.Errorf("room ID is empty")
	} else if userID == "" {
		return fmt.Errorf("user ID is empty")
	}
	_, err := store.Exec(ctx, `
		INSERT INTO mx_user_profile (room_id, user_id, membership, displayname, avatar_url) VALUES ($1, $2, $3, '', '')
		ON CONFLICT (room_id, user_id) DO UPDATE SET membership=excluded.membership
	`, roomID, userID, membership)
	return err
}

const insertUserProfileQuery = `
	INSERT INTO mx_user_profile (room_id, user_id, membership, displayname, avatar_url, name_skeleton)
	VALUES ($1, $2, $3, $4, $5, $6)
	ON CONFLICT (room_id, user_id) DO UPDATE
		SET membership=excluded.membership,
			displayname=excluded.displayname,
			avatar_url=excluded.avatar_url,
			name_skeleton=excluded.name_skeleton
`

type userProfileRow struct {
	UserID       id.UserID
	Membership   event.Membership
	Displayname  string
	AvatarURL    id.ContentURIString
	NameSkeleton []byte
}

func (u *userProfileRow) GetMassInsertValues() [5]any {
	return [5]any{u.UserID, u.Membership, u.Displayname, u.AvatarURL, u.NameSkeleton}
}

var userProfileMassInserter = dbutil.NewMassInsertBuilder[*userProfileRow, [1]any](insertUserProfileQuery, "($1, $%d, $%d, $%d, $%d, $%d)")

func (store *SQLStateStore) SetMember(ctx context.Context, roomID id.RoomID, userID id.UserID, member *event.MemberEventContent) error {
	if roomID == "" {
		return fmt.Errorf("room ID is empty")
	} else if userID == "" {
		return fmt.Errorf("user ID is empty")
	}
	var nameSkeleton []byte
	if !store.DisableNameDisambiguation && len(member.Displayname) > 0 {
		nameSkeletonArr := confusable.SkeletonHash(member.Displayname)
		nameSkeleton = nameSkeletonArr[:]
	}
	_, err := store.Exec(ctx, insertUserProfileQuery, roomID, userID, member.Membership, member.Displayname, member.AvatarURL, nameSkeleton)
	return err
}

func (store *SQLStateStore) IsConfusableName(ctx context.Context, roomID id.RoomID, currentUser id.UserID, name string) ([]id.UserID, error) {
	if store.DisableNameDisambiguation {
		return nil, nil
	}
	skeleton := confusable.SkeletonHash(name)
	rows, err := store.Query(ctx, "SELECT user_id FROM mx_user_profile WHERE room_id=$1 AND name_skeleton=$2 AND user_id<>$3", roomID, skeleton[:], currentUser)
	return dbutil.NewRowIterWithError(rows, dbutil.ScanSingleColumn[id.UserID], err).AsList()
}

const userProfileMassInsertBatchSize = 500

func (store *SQLStateStore) ReplaceCachedMembers(ctx context.Context, roomID id.RoomID, evts []*event.Event, onlyMemberships ...event.Membership) error {
	if roomID == "" {
		return fmt.Errorf("room ID is empty")
	}
	return store.DoTxn(ctx, nil, func(ctx context.Context) error {
		err := store.ClearCachedMembers(ctx, roomID, onlyMemberships...)
		if err != nil {
			return fmt.Errorf("failed to clear cached members: %w", err)
		}
		rows := make([]*userProfileRow, min(len(evts), userProfileMassInsertBatchSize))
		for _, evtsChunk := range exslices.Chunk(evts, userProfileMassInsertBatchSize) {
			rows = rows[:0]
			for _, evt := range evtsChunk {
				content, ok := evt.Content.Parsed.(*event.MemberEventContent)
				if !ok {
					continue
				}
				row := &userProfileRow{
					UserID:      id.UserID(*evt.StateKey),
					Membership:  content.Membership,
					Displayname: content.Displayname,
					AvatarURL:   content.AvatarURL,
				}
				if !store.DisableNameDisambiguation && len(content.Displayname) > 0 {
					nameSkeletonArr := confusable.SkeletonHash(content.Displayname)
					row.NameSkeleton = nameSkeletonArr[:]
				}
				rows = append(rows, row)
			}
			query, args := userProfileMassInserter.Build([1]any{roomID}, rows)
			_, err = store.Exec(ctx, query, args...)
			if err != nil {
				return fmt.Errorf("failed to insert members: %w", err)
			}
		}
		if len(onlyMemberships) == 0 {
			err = store.MarkMembersFetched(ctx, roomID)
			if err != nil {
				return fmt.Errorf("failed to mark members as fetched: %w", err)
			}
		}
		return nil
	})
}

func (store *SQLStateStore) ClearCachedMembers(ctx context.Context, roomID id.RoomID, memberships ...event.Membership) error {
	query := "DELETE FROM mx_user_profile WHERE room_id=$1"
	params := make([]any, len(memberships)+1)
	params[0] = roomID
	if len(memberships) > 0 {
		placeholders := make([]string, len(memberships))
		for i, membership := range memberships {
			placeholders[i] = "$" + strconv.Itoa(i+2)
			params[i+1] = string(membership)
		}
		query += fmt.Sprintf(" AND membership IN (%s)", strings.Join(placeholders, ","))
	}
	_, err := store.Exec(ctx, query, params...)
	if err != nil {
		return err
	}
	_, err = store.Exec(ctx, "UPDATE mx_room_state SET members_fetched=false WHERE room_id=$1", roomID)
	return err
}

func (store *SQLStateStore) HasFetchedMembers(ctx context.Context, roomID id.RoomID) (fetched bool, err error) {
	err = store.QueryRow(ctx, "SELECT COALESCE(members_fetched, false) FROM mx_room_state WHERE room_id=$1", roomID).Scan(&fetched)
	if errors.Is(err, sql.ErrNoRows) {
		err = nil
	}
	return
}

func (store *SQLStateStore) MarkMembersFetched(ctx context.Context, roomID id.RoomID) error {
	if roomID == "" {
		return fmt.Errorf("room ID is empty")
	}
	_, err := store.Exec(ctx, `
		INSERT INTO mx_room_state (room_id, members_fetched) VALUES ($1, true)
		ON CONFLICT (room_id) DO UPDATE SET members_fetched=true
	`, roomID)
	return err
}

type userAndMembership struct {
	UserID id.UserID
	event.MemberEventContent
}

func (store *SQLStateStore) GetAllMembers(ctx context.Context, roomID id.RoomID) (map[id.UserID]*event.MemberEventContent, error) {
	rows, err := store.Query(ctx, "SELECT user_id, membership, displayname, avatar_url FROM mx_user_profile WHERE room_id=$1", roomID)
	if err != nil {
		return nil, err
	}
	output := make(map[id.UserID]*event.MemberEventContent)
	err = dbutil.NewRowIterWithError(rows, func(row dbutil.Scannable) (res userAndMembership, err error) {
		err = row.Scan(&res.UserID, &res.Membership, &res.Displayname, &res.AvatarURL)
		return
	}, err).Iter(func(member userAndMembership) (bool, error) {
		output[member.UserID] = &member.MemberEventContent
		return true, nil
	})
	return output, err
}

func (store *SQLStateStore) SetEncryptionEvent(ctx context.Context, roomID id.RoomID, content *event.EncryptionEventContent) error {
	if roomID == "" {
		return fmt.Errorf("room ID is empty")
	}
	contentBytes, err := json.Marshal(content)
	if err != nil {
		return fmt.Errorf("failed to marshal content JSON: %w", err)
	}
	_, err = store.Exec(ctx, `
		INSERT INTO mx_room_state (room_id, encryption) VALUES ($1, $2)
		ON CONFLICT (room_id) DO UPDATE SET encryption=excluded.encryption
	`, roomID, contentBytes)
	return err
}

func (store *SQLStateStore) GetEncryptionEvent(ctx context.Context, roomID id.RoomID) (*event.EncryptionEventContent, error) {
	var data []byte
	err := store.
		QueryRow(ctx, "SELECT encryption FROM mx_room_state WHERE room_id=$1 AND encryption IS NOT NULL", roomID).
		Scan(&data)
	if errors.Is(err, sql.ErrNoRows) {
		return nil, nil
	} else if err != nil {
		return nil, err
	} else if data == nil {
		return nil, nil
	}
	var content event.EncryptionEventContent
	err = json.Unmarshal(data, &content)
	if err != nil {
		return nil, fmt.Errorf("failed to parse content JSON: %w", err)
	}
	return &content, nil
}

func (store *SQLStateStore) IsEncrypted(ctx context.Context, roomID id.RoomID) (bool, error) {
	cfg, err := store.GetEncryptionEvent(ctx, roomID)
	return cfg != nil && cfg.Algorithm == id.AlgorithmMegolmV1, err
}

func (store *SQLStateStore) SetPowerLevels(ctx context.Context, roomID id.RoomID, levels *event.PowerLevelsEventContent) error {
	if roomID == "" {
		return fmt.Errorf("room ID is empty")
	}
	_, err := store.Exec(ctx, `
		INSERT INTO mx_room_state (room_id, power_levels) VALUES ($1, $2)
		ON CONFLICT (room_id) DO UPDATE SET power_levels=excluded.power_levels
	`, roomID, dbutil.JSON{Data: levels})
	return err
}

func (store *SQLStateStore) GetPowerLevels(ctx context.Context, roomID id.RoomID) (levels *event.PowerLevelsEventContent, err error) {
	levels = &event.PowerLevelsEventContent{}
	err = store.
<<<<<<< HEAD
		QueryRow(ctx, "SELECT power_levels, create_event FROM mx_room_state WHERE room_id=$1", roomID).
=======
		QueryRow(ctx, "SELECT power_levels, create_event FROM mx_room_state WHERE room_id=$1 AND power_levels IS NOT NULL", roomID).
>>>>>>> c37ddcc3
		Scan(&dbutil.JSON{Data: &levels}, &dbutil.JSON{Data: &levels.CreateEvent})
	if errors.Is(err, sql.ErrNoRows) {
		return nil, nil
	} else if err != nil {
		return nil, err
	}
	if levels.CreateEvent != nil {
		err = levels.CreateEvent.Content.ParseRaw(event.StateCreate)
	}
	return
}

func (store *SQLStateStore) GetPowerLevel(ctx context.Context, roomID id.RoomID, userID id.UserID) (int, error) {
	levels, err := store.GetPowerLevels(ctx, roomID)
	if err != nil {
		return 0, err
	}
	return levels.GetUserLevel(userID), nil
}

func (store *SQLStateStore) GetPowerLevelRequirement(ctx context.Context, roomID id.RoomID, eventType event.Type) (int, error) {
	levels, err := store.GetPowerLevels(ctx, roomID)
	if err != nil {
		return 0, err
	}
	return levels.GetEventLevel(eventType), nil
}

func (store *SQLStateStore) HasPowerLevel(ctx context.Context, roomID id.RoomID, userID id.UserID, eventType event.Type) (bool, error) {
	levels, err := store.GetPowerLevels(ctx, roomID)
	if err != nil {
		return false, err
	}
	return levels.GetUserLevel(userID) >= levels.GetEventLevel(eventType), nil
}

func (store *SQLStateStore) SetCreate(ctx context.Context, evt *event.Event) error {
	if evt.Type != event.StateCreate {
		return fmt.Errorf("invalid event type for create event: %s", evt.Type)
	} else if evt.RoomID == "" {
		return fmt.Errorf("room ID is empty")
	}
	_, err := store.Exec(ctx, `
		INSERT INTO mx_room_state (room_id, create_event) VALUES ($1, $2)
		ON CONFLICT (room_id) DO UPDATE SET create_event=excluded.create_event
	`, evt.RoomID, dbutil.JSON{Data: evt})
	return err
}

func (store *SQLStateStore) GetCreate(ctx context.Context, roomID id.RoomID) (evt *event.Event, err error) {
	err = store.
<<<<<<< HEAD
		QueryRow(ctx, "SELECT create_event FROM mx_room_state WHERE room_id=$1", roomID).
=======
		QueryRow(ctx, "SELECT create_event FROM mx_room_state WHERE room_id=$1 AND create_event IS NOT NULL", roomID).
>>>>>>> c37ddcc3
		Scan(&dbutil.JSON{Data: &evt})
	if errors.Is(err, sql.ErrNoRows) {
		return nil, nil
	} else if err != nil {
		return nil, err
	}
	if evt != nil {
		err = evt.Content.ParseRaw(event.StateCreate)
	}
	return
}<|MERGE_RESOLUTION|>--- conflicted
+++ resolved
@@ -406,11 +406,7 @@
 func (store *SQLStateStore) GetPowerLevels(ctx context.Context, roomID id.RoomID) (levels *event.PowerLevelsEventContent, err error) {
 	levels = &event.PowerLevelsEventContent{}
 	err = store.
-<<<<<<< HEAD
-		QueryRow(ctx, "SELECT power_levels, create_event FROM mx_room_state WHERE room_id=$1", roomID).
-=======
 		QueryRow(ctx, "SELECT power_levels, create_event FROM mx_room_state WHERE room_id=$1 AND power_levels IS NOT NULL", roomID).
->>>>>>> c37ddcc3
 		Scan(&dbutil.JSON{Data: &levels}, &dbutil.JSON{Data: &levels.CreateEvent})
 	if errors.Is(err, sql.ErrNoRows) {
 		return nil, nil
@@ -462,11 +458,7 @@
 
 func (store *SQLStateStore) GetCreate(ctx context.Context, roomID id.RoomID) (evt *event.Event, err error) {
 	err = store.
-<<<<<<< HEAD
-		QueryRow(ctx, "SELECT create_event FROM mx_room_state WHERE room_id=$1", roomID).
-=======
 		QueryRow(ctx, "SELECT create_event FROM mx_room_state WHERE room_id=$1 AND create_event IS NOT NULL", roomID).
->>>>>>> c37ddcc3
 		Scan(&dbutil.JSON{Data: &evt})
 	if errors.Is(err, sql.ErrNoRows) {
 		return nil, nil
