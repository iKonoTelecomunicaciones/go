package mautrix

import (
	"fmt"
	"regexp"
	"runtime"
	"strings"
)

<<<<<<< HEAD
const Version = "v0.24.2"
=======
const Version = "v0.25.0"
>>>>>>> 0bbfafe0

var GoModVersion = ""
var Commit = ""
var VersionWithCommit = Version

var DefaultUserAgent = "mautrix-go/" + Version + " go/" + strings.TrimPrefix(runtime.Version(), "go")

var goModVersionRegex = regexp.MustCompile(`v.+\d{14}-([0-9a-f]{12})`)

func init() {
	if GoModVersion != "" {
		match := goModVersionRegex.FindStringSubmatch(GoModVersion)
		if match != nil {
			Commit = match[1]
		}
	}
	if Commit != "" {
		VersionWithCommit = fmt.Sprintf("%s+dev.%s", Version, Commit[:8])
		DefaultUserAgent = strings.Replace(DefaultUserAgent, "mautrix-go/"+Version, "mautrix-go/"+VersionWithCommit, 1)
	}
}<|MERGE_RESOLUTION|>--- conflicted
+++ resolved
@@ -7,11 +7,7 @@
 	"strings"
 )
 
-<<<<<<< HEAD
-const Version = "v0.24.2"
-=======
 const Version = "v0.25.0"
->>>>>>> 0bbfafe0
 
 var GoModVersion = ""
 var Commit = ""
