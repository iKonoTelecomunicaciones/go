--- conflicted
+++ resolved
@@ -293,12 +293,6 @@
 			as.Log.Debug().Msg("Ignoring non-text message from websocket")
 			continue
 		}
-<<<<<<< HEAD
-		var msg WebsocketMessage
-		err = json.NewDecoder(reader).Decode(&msg)
-		if err != nil {
-			as.Log.Debug().Err(err).Msg("Error reading JSON from websocket")
-=======
 		data, err := io.ReadAll(reader)
 		if err != nil {
 			as.Log.Debug().Err(err).Msg("Error reading data from websocket")
@@ -309,7 +303,6 @@
 		err = json.Unmarshal(data, &msg)
 		if err != nil {
 			as.Log.Debug().Err(err).Msg("Error parsing JSON received from websocket")
->>>>>>> 50a49e01
 			stopFunc(parseCloseError(err))
 			return
 		}
