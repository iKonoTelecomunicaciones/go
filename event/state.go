// Copyright (c) 2021 Tulir Asokan
//
// This Source Code Form is subject to the terms of the Mozilla Public
// License, v. 2.0. If a copy of the MPL was not distributed with this
// file, You can obtain one at http://mozilla.org/MPL/2.0/.

package event

import (
	"encoding/base64"
	"encoding/json"
	"slices"
<<<<<<< HEAD
=======

	"go.mau.fi/util/jsontime"
>>>>>>> 50a49e01

	"go.mau.fi/util/jsontime"

	"github.com/iKonoTelecomunicaciones/go/id"
)

// CanonicalAliasEventContent represents the content of a m.room.canonical_alias state event.
// https://spec.matrix.org/v1.2/client-server-api/#mroomcanonical_alias
type CanonicalAliasEventContent struct {
	Alias      id.RoomAlias   `json:"alias"`
	AltAliases []id.RoomAlias `json:"alt_aliases,omitempty"`
}

// RoomNameEventContent represents the content of a m.room.name state event.
// https://spec.matrix.org/v1.2/client-server-api/#mroomname
type RoomNameEventContent struct {
	Name string `json:"name"`
}

// RoomAvatarEventContent represents the content of a m.room.avatar state event.
// https://spec.matrix.org/v1.2/client-server-api/#mroomavatar
type RoomAvatarEventContent struct {
	URL         id.ContentURIString `json:"url,omitempty"`
	Info        *FileInfo           `json:"info,omitempty"`
	MSC3414File *EncryptedFileInfo  `json:"org.matrix.msc3414.file,omitempty"`
}

// ServerACLEventContent represents the content of a m.room.server_acl state event.
// https://spec.matrix.org/v1.2/client-server-api/#server-access-control-lists-acls-for-rooms
type ServerACLEventContent struct {
	Allow           []string `json:"allow,omitempty"`
	AllowIPLiterals bool     `json:"allow_ip_literals"`
	Deny            []string `json:"deny,omitempty"`
}

// TopicEventContent represents the content of a m.room.topic state event.
// https://spec.matrix.org/v1.2/client-server-api/#mroomtopic
type TopicEventContent struct {
	Topic           string           `json:"topic"`
	ExtensibleTopic *ExtensibleTopic `json:"m.topic,omitempty"`
}

// ExtensibleTopic represents the contents of the m.topic field within the
// m.room.topic state event as described in [MSC3765].
//
// [MSC3765]: https://github.com/matrix-org/matrix-spec-proposals/pull/3765
type ExtensibleTopic = ExtensibleTextContainer

type ExtensibleTextContainer struct {
	Text []ExtensibleText `json:"m.text"`
}

func MakeExtensibleText(text string) *ExtensibleTextContainer {
	return &ExtensibleTextContainer{
		Text: []ExtensibleText{{
			Body:     text,
			MimeType: "text/plain",
		}},
	}
}

func MakeExtensibleFormattedText(plaintext, html string) *ExtensibleTextContainer {
	return &ExtensibleTextContainer{
		Text: []ExtensibleText{{
			Body:     plaintext,
			MimeType: "text/plain",
		}, {
			Body:     html,
			MimeType: "text/html",
		}},
	}
}

// ExtensibleText represents the contents of an m.text field.
type ExtensibleText struct {
	MimeType string `json:"mimetype,omitempty"`
	Body     string `json:"body"`
}

// TombstoneEventContent represents the content of a m.room.tombstone state event.
// https://spec.matrix.org/v1.2/client-server-api/#mroomtombstone
type TombstoneEventContent struct {
	Body            string    `json:"body"`
	ReplacementRoom id.RoomID `json:"replacement_room"`
}

type Predecessor struct {
	RoomID  id.RoomID  `json:"room_id"`
	EventID id.EventID `json:"event_id"`
}

// Deprecated: use id.RoomVersion instead
type RoomVersion = id.RoomVersion

// Deprecated: use id.RoomVX constants instead
const (
	RoomV1  = id.RoomV1
	RoomV2  = id.RoomV2
	RoomV3  = id.RoomV3
	RoomV4  = id.RoomV4
	RoomV5  = id.RoomV5
	RoomV6  = id.RoomV6
	RoomV7  = id.RoomV7
	RoomV8  = id.RoomV8
	RoomV9  = id.RoomV9
	RoomV10 = id.RoomV10
	RoomV11 = id.RoomV11
	RoomV12 = id.RoomV12
)

// CreateEventContent represents the content of a m.room.create state event.
// https://spec.matrix.org/v1.2/client-server-api/#mroomcreate
type CreateEventContent struct {
	Type        RoomType       `json:"type,omitempty"`
	Federate    *bool          `json:"m.federate,omitempty"`
	RoomVersion id.RoomVersion `json:"room_version,omitempty"`
	Predecessor *Predecessor   `json:"predecessor,omitempty"`

	// Room v12+ only
	AdditionalCreators []id.UserID `json:"additional_creators,omitempty"`

	// Deprecated: use the event sender instead
	Creator id.UserID `json:"creator,omitempty"`
}

func (cec *CreateEventContent) SupportsCreatorPower() bool {
	if cec == nil {
		return false
	}
	return cec.RoomVersion.PrivilegedRoomCreators()
}

// JoinRule specifies how open a room is to new members.
// https://spec.matrix.org/v1.2/client-server-api/#mroomjoin_rules
type JoinRule string

const (
	JoinRulePublic          JoinRule = "public"
	JoinRuleKnock           JoinRule = "knock"
	JoinRuleInvite          JoinRule = "invite"
	JoinRuleRestricted      JoinRule = "restricted"
	JoinRuleKnockRestricted JoinRule = "knock_restricted"
	JoinRulePrivate         JoinRule = "private"
)

// JoinRulesEventContent represents the content of a m.room.join_rules state event.
// https://spec.matrix.org/v1.2/client-server-api/#mroomjoin_rules
type JoinRulesEventContent struct {
	JoinRule JoinRule        `json:"join_rule"`
	Allow    []JoinRuleAllow `json:"allow,omitempty"`
}

type JoinRuleAllowType string

const (
	JoinRuleAllowRoomMembership JoinRuleAllowType = "m.room_membership"
)

type JoinRuleAllow struct {
	RoomID id.RoomID         `json:"room_id"`
	Type   JoinRuleAllowType `json:"type"`
}

// PinnedEventsEventContent represents the content of a m.room.pinned_events state event.
// https://spec.matrix.org/v1.2/client-server-api/#mroompinned_events
type PinnedEventsEventContent struct {
	Pinned []id.EventID `json:"pinned"`
}

// HistoryVisibility specifies who can see new messages.
// https://spec.matrix.org/v1.2/client-server-api/#mroomhistory_visibility
type HistoryVisibility string

const (
	HistoryVisibilityInvited       HistoryVisibility = "invited"
	HistoryVisibilityJoined        HistoryVisibility = "joined"
	HistoryVisibilityShared        HistoryVisibility = "shared"
	HistoryVisibilityWorldReadable HistoryVisibility = "world_readable"
)

// HistoryVisibilityEventContent represents the content of a m.room.history_visibility state event.
// https://spec.matrix.org/v1.2/client-server-api/#mroomhistory_visibility
type HistoryVisibilityEventContent struct {
	HistoryVisibility HistoryVisibility `json:"history_visibility"`
}

// GuestAccess specifies whether or not guest accounts can join.
// https://spec.matrix.org/v1.2/client-server-api/#mroomguest_access
type GuestAccess string

const (
	GuestAccessCanJoin   GuestAccess = "can_join"
	GuestAccessForbidden GuestAccess = "forbidden"
)

// GuestAccessEventContent represents the content of a m.room.guest_access state event.
// https://spec.matrix.org/v1.2/client-server-api/#mroomguest_access
type GuestAccessEventContent struct {
	GuestAccess GuestAccess `json:"guest_access"`
}

type BridgeInfoSection struct {
	ID          string              `json:"id"`
	DisplayName string              `json:"displayname,omitempty"`
	AvatarURL   id.ContentURIString `json:"avatar_url,omitempty"`
	ExternalURL string              `json:"external_url,omitempty"`

	Receiver string `json:"fi.mau.receiver,omitempty"`
}

// BridgeEventContent represents the content of a m.bridge state event.
// https://github.com/matrix-org/matrix-doc/pull/2346
type BridgeEventContent struct {
	BridgeBot id.UserID          `json:"bridgebot"`
	Creator   id.UserID          `json:"creator,omitempty"`
	Protocol  BridgeInfoSection  `json:"protocol"`
	Network   *BridgeInfoSection `json:"network,omitempty"`
	Channel   BridgeInfoSection  `json:"channel"`

	BeeperRoomType   string `json:"com.beeper.room_type,omitempty"`
	BeeperRoomTypeV2 string `json:"com.beeper.room_type.v2,omitempty"`

	TempSlackRemoteIDMigratedFlag bool `json:"com.beeper.slack_remote_id_migrated,omitempty"`
}

// DisappearingType represents the type of a disappearing message timer.
type DisappearingType string

const (
	DisappearingTypeNone      DisappearingType = ""
	DisappearingTypeAfterRead DisappearingType = "after_read"
	DisappearingTypeAfterSend DisappearingType = "after_send"
)

type BeeperDisappearingTimer struct {
	Type  DisappearingType      `json:"type"`
	Timer jsontime.Milliseconds `json:"timer"`
}

type marshalableBeeperDisappearingTimer BeeperDisappearingTimer

func (bdt *BeeperDisappearingTimer) MarshalJSON() ([]byte, error) {
	if bdt == nil || bdt.Type == DisappearingTypeNone {
		return []byte("{}"), nil
	}
	return json.Marshal((*marshalableBeeperDisappearingTimer)(bdt))
}

// DisappearingType represents the type of a disappearing message timer.
type DisappearingType string

const (
	DisappearingTypeNone      DisappearingType = ""
	DisappearingTypeAfterRead DisappearingType = "after_read"
	DisappearingTypeAfterSend DisappearingType = "after_send"
)

type BeeperDisappearingTimer struct {
	Type  DisappearingType      `json:"type"`
	Timer jsontime.Milliseconds `json:"timer"`
}

type marshalableBeeperDisappearingTimer BeeperDisappearingTimer

func (bdt *BeeperDisappearingTimer) MarshalJSON() ([]byte, error) {
	if bdt == nil || bdt.Type == DisappearingTypeNone {
		return []byte("{}"), nil
	}
	return json.Marshal((*marshalableBeeperDisappearingTimer)(bdt))
}

type SpaceChildEventContent struct {
	Via       []string `json:"via,omitempty"`
	Order     string   `json:"order,omitempty"`
	Suggested bool     `json:"suggested,omitempty"`
}

type SpaceParentEventContent struct {
	Via       []string `json:"via,omitempty"`
	Canonical bool     `json:"canonical,omitempty"`
}

type PolicyRecommendation string

const (
	PolicyRecommendationBan              PolicyRecommendation = "m.ban"
	PolicyRecommendationUnstableTakedown PolicyRecommendation = "org.matrix.msc4204.takedown"
	PolicyRecommendationUnstableBan      PolicyRecommendation = "org.matrix.mjolnir.ban"
	PolicyRecommendationUnban            PolicyRecommendation = "fi.mau.meowlnir.unban"
)

type PolicyHashes struct {
	SHA256 string `json:"sha256"`
}

func (ph *PolicyHashes) DecodeSHA256() *[32]byte {
	if ph == nil || ph.SHA256 == "" {
		return nil
	}
	decoded, _ := base64.StdEncoding.DecodeString(ph.SHA256)
	if len(decoded) == 32 {
		return (*[32]byte)(decoded)
	}
	return nil
}

// ModPolicyContent represents the content of a m.room.rule.user, m.room.rule.room, and m.room.rule.server state event.
// https://spec.matrix.org/v1.2/client-server-api/#moderation-policy-lists
type ModPolicyContent struct {
	Entity         string               `json:"entity,omitempty"`
	Reason         string               `json:"reason"`
	Recommendation PolicyRecommendation `json:"recommendation"`
	UnstableHashes *PolicyHashes        `json:"org.matrix.msc4205.hashes,omitempty"`
}

func (mpc *ModPolicyContent) EntityOrHash() string {
	if mpc.UnstableHashes != nil && mpc.UnstableHashes.SHA256 != "" {
		return mpc.UnstableHashes.SHA256
	}
	return mpc.Entity
}

type ElementFunctionalMembersContent struct {
	ServiceMembers []id.UserID `json:"service_members"`
}

func (efmc *ElementFunctionalMembersContent) Add(mxid id.UserID) bool {
	if slices.Contains(efmc.ServiceMembers, mxid) {
		return false
	}
	efmc.ServiceMembers = append(efmc.ServiceMembers, mxid)
	return true
}<|MERGE_RESOLUTION|>--- conflicted
+++ resolved
@@ -10,11 +10,6 @@
 	"encoding/base64"
 	"encoding/json"
 	"slices"
-<<<<<<< HEAD
-=======
-
-	"go.mau.fi/util/jsontime"
->>>>>>> 50a49e01
 
 	"go.mau.fi/util/jsontime"
 
@@ -263,29 +258,6 @@
 	return json.Marshal((*marshalableBeeperDisappearingTimer)(bdt))
 }
 
-// DisappearingType represents the type of a disappearing message timer.
-type DisappearingType string
-
-const (
-	DisappearingTypeNone      DisappearingType = ""
-	DisappearingTypeAfterRead DisappearingType = "after_read"
-	DisappearingTypeAfterSend DisappearingType = "after_send"
-)
-
-type BeeperDisappearingTimer struct {
-	Type  DisappearingType      `json:"type"`
-	Timer jsontime.Milliseconds `json:"timer"`
-}
-
-type marshalableBeeperDisappearingTimer BeeperDisappearingTimer
-
-func (bdt *BeeperDisappearingTimer) MarshalJSON() ([]byte, error) {
-	if bdt == nil || bdt.Type == DisappearingTypeNone {
-		return []byte("{}"), nil
-	}
-	return json.Marshal((*marshalableBeeperDisappearingTimer)(bdt))
-}
-
 type SpaceChildEventContent struct {
 	Via       []string `json:"via,omitempty"`
 	Order     string   `json:"order,omitempty"`
