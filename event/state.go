// Copyright (c) 2021 Tulir Asokan
//
// This Source Code Form is subject to the terms of the Mozilla Public
// License, v. 2.0. If a copy of the MPL was not distributed with this
// file, You can obtain one at http://mozilla.org/MPL/2.0/.

package event

import (
	"encoding/base64"
<<<<<<< HEAD
	"slices"
=======
	"encoding/json"
	"slices"

	"go.mau.fi/util/jsontime"
>>>>>>> c37ddcc3

	"github.com/iKonoTelecomunicaciones/go/id"
)

// CanonicalAliasEventContent represents the content of a m.room.canonical_alias state event.
// https://spec.matrix.org/v1.2/client-server-api/#mroomcanonical_alias
type CanonicalAliasEventContent struct {
	Alias      id.RoomAlias   `json:"alias"`
	AltAliases []id.RoomAlias `json:"alt_aliases,omitempty"`
}

// RoomNameEventContent represents the content of a m.room.name state event.
// https://spec.matrix.org/v1.2/client-server-api/#mroomname
type RoomNameEventContent struct {
	Name string `json:"name"`
}

// RoomAvatarEventContent represents the content of a m.room.avatar state event.
// https://spec.matrix.org/v1.2/client-server-api/#mroomavatar
type RoomAvatarEventContent struct {
	URL         id.ContentURIString `json:"url,omitempty"`
	Info        *FileInfo           `json:"info,omitempty"`
	MSC3414File *EncryptedFileInfo  `json:"org.matrix.msc3414.file,omitempty"`
}

// ServerACLEventContent represents the content of a m.room.server_acl state event.
// https://spec.matrix.org/v1.2/client-server-api/#server-access-control-lists-acls-for-rooms
type ServerACLEventContent struct {
	Allow           []string `json:"allow,omitempty"`
	AllowIPLiterals bool     `json:"allow_ip_literals"`
	Deny            []string `json:"deny,omitempty"`
}

// TopicEventContent represents the content of a m.room.topic state event.
// https://spec.matrix.org/v1.2/client-server-api/#mroomtopic
type TopicEventContent struct {
	Topic           string           `json:"topic"`
	ExtensibleTopic *ExtensibleTopic `json:"m.topic,omitempty"`
}

// ExtensibleTopic represents the contents of the m.topic field within the
// m.room.topic state event as described in [MSC3765].
//
// [MSC3765]: https://github.com/matrix-org/matrix-spec-proposals/pull/3765
type ExtensibleTopic = ExtensibleTextContainer

type ExtensibleTextContainer struct {
	Text []ExtensibleText `json:"m.text"`
}

func MakeExtensibleText(text string) *ExtensibleTextContainer {
	return &ExtensibleTextContainer{
		Text: []ExtensibleText{{
			Body:     text,
			MimeType: "text/plain",
		}},
	}
}

func MakeExtensibleFormattedText(plaintext, html string) *ExtensibleTextContainer {
	return &ExtensibleTextContainer{
		Text: []ExtensibleText{{
			Body:     plaintext,
			MimeType: "text/plain",
		}, {
			Body:     html,
			MimeType: "text/html",
		}},
	}
}

// ExtensibleText represents the contents of an m.text field.
type ExtensibleText struct {
	MimeType string `json:"mimetype,omitempty"`
	Body     string `json:"body"`
}

// TombstoneEventContent represents the content of a m.room.tombstone state event.
// https://spec.matrix.org/v1.2/client-server-api/#mroomtombstone
type TombstoneEventContent struct {
	Body            string    `json:"body"`
	ReplacementRoom id.RoomID `json:"replacement_room"`
}

type Predecessor struct {
	RoomID  id.RoomID  `json:"room_id"`
	EventID id.EventID `json:"event_id"`
}

// Deprecated: use id.RoomVersion instead
type RoomVersion = id.RoomVersion

// Deprecated: use id.RoomVX constants instead
const (
	RoomV1  = id.RoomV1
	RoomV2  = id.RoomV2
	RoomV3  = id.RoomV3
	RoomV4  = id.RoomV4
	RoomV5  = id.RoomV5
	RoomV6  = id.RoomV6
	RoomV7  = id.RoomV7
	RoomV8  = id.RoomV8
	RoomV9  = id.RoomV9
	RoomV10 = id.RoomV10
	RoomV11 = id.RoomV11
	RoomV12 = id.RoomV12
)

// CreateEventContent represents the content of a m.room.create state event.
// https://spec.matrix.org/v1.2/client-server-api/#mroomcreate
type CreateEventContent struct {
	Type        RoomType       `json:"type,omitempty"`
	Federate    *bool          `json:"m.federate,omitempty"`
	RoomVersion id.RoomVersion `json:"room_version,omitempty"`
	Predecessor *Predecessor   `json:"predecessor,omitempty"`

	// Room v12+ only
	AdditionalCreators []id.UserID `json:"additional_creators,omitempty"`

	// Deprecated: use the event sender instead
	Creator id.UserID `json:"creator,omitempty"`
}

func (cec *CreateEventContent) SupportsCreatorPower() bool {
	if cec == nil {
		return false
	}
	return cec.RoomVersion.PrivilegedRoomCreators()
}

// JoinRule specifies how open a room is to new members.
// https://spec.matrix.org/v1.2/client-server-api/#mroomjoin_rules
type JoinRule string

const (
	JoinRulePublic          JoinRule = "public"
	JoinRuleKnock           JoinRule = "knock"
	JoinRuleInvite          JoinRule = "invite"
	JoinRuleRestricted      JoinRule = "restricted"
	JoinRuleKnockRestricted JoinRule = "knock_restricted"
	JoinRulePrivate         JoinRule = "private"
)

// JoinRulesEventContent represents the content of a m.room.join_rules state event.
// https://spec.matrix.org/v1.2/client-server-api/#mroomjoin_rules
type JoinRulesEventContent struct {
	JoinRule JoinRule        `json:"join_rule"`
	Allow    []JoinRuleAllow `json:"allow,omitempty"`
}

type JoinRuleAllowType string

const (
	JoinRuleAllowRoomMembership JoinRuleAllowType = "m.room_membership"
)

type JoinRuleAllow struct {
	RoomID id.RoomID         `json:"room_id"`
	Type   JoinRuleAllowType `json:"type"`
}

// PinnedEventsEventContent represents the content of a m.room.pinned_events state event.
// https://spec.matrix.org/v1.2/client-server-api/#mroompinned_events
type PinnedEventsEventContent struct {
	Pinned []id.EventID `json:"pinned"`
}

// HistoryVisibility specifies who can see new messages.
// https://spec.matrix.org/v1.2/client-server-api/#mroomhistory_visibility
type HistoryVisibility string

const (
	HistoryVisibilityInvited       HistoryVisibility = "invited"
	HistoryVisibilityJoined        HistoryVisibility = "joined"
	HistoryVisibilityShared        HistoryVisibility = "shared"
	HistoryVisibilityWorldReadable HistoryVisibility = "world_readable"
)

// HistoryVisibilityEventContent represents the content of a m.room.history_visibility state event.
// https://spec.matrix.org/v1.2/client-server-api/#mroomhistory_visibility
type HistoryVisibilityEventContent struct {
	HistoryVisibility HistoryVisibility `json:"history_visibility"`
}

// GuestAccess specifies whether or not guest accounts can join.
// https://spec.matrix.org/v1.2/client-server-api/#mroomguest_access
type GuestAccess string

const (
	GuestAccessCanJoin   GuestAccess = "can_join"
	GuestAccessForbidden GuestAccess = "forbidden"
)

// GuestAccessEventContent represents the content of a m.room.guest_access state event.
// https://spec.matrix.org/v1.2/client-server-api/#mroomguest_access
type GuestAccessEventContent struct {
	GuestAccess GuestAccess `json:"guest_access"`
}

type BridgeInfoSection struct {
	ID          string              `json:"id"`
	DisplayName string              `json:"displayname,omitempty"`
	AvatarURL   id.ContentURIString `json:"avatar_url,omitempty"`
	ExternalURL string              `json:"external_url,omitempty"`

	Receiver string `json:"fi.mau.receiver,omitempty"`
}

// BridgeEventContent represents the content of a m.bridge state event.
// https://github.com/matrix-org/matrix-doc/pull/2346
type BridgeEventContent struct {
	BridgeBot id.UserID          `json:"bridgebot"`
	Creator   id.UserID          `json:"creator,omitempty"`
	Protocol  BridgeInfoSection  `json:"protocol"`
	Network   *BridgeInfoSection `json:"network,omitempty"`
	Channel   BridgeInfoSection  `json:"channel"`

	BeeperRoomType   string `json:"com.beeper.room_type,omitempty"`
	BeeperRoomTypeV2 string `json:"com.beeper.room_type.v2,omitempty"`
}

// DisappearingType represents the type of a disappearing message timer.
type DisappearingType string

const (
	DisappearingTypeNone      DisappearingType = ""
	DisappearingTypeAfterRead DisappearingType = "after_read"
	DisappearingTypeAfterSend DisappearingType = "after_send"
)

type BeeperDisappearingTimer struct {
	Type  DisappearingType      `json:"type"`
	Timer jsontime.Milliseconds `json:"timer"`
}

type marshalableBeeperDisappearingTimer BeeperDisappearingTimer

func (bdt *BeeperDisappearingTimer) MarshalJSON() ([]byte, error) {
	if bdt == nil || bdt.Type == DisappearingTypeNone {
		return []byte("{}"), nil
	}
	return json.Marshal((*marshalableBeeperDisappearingTimer)(bdt))
}

type SpaceChildEventContent struct {
	Via       []string `json:"via,omitempty"`
	Order     string   `json:"order,omitempty"`
	Suggested bool     `json:"suggested,omitempty"`
}

type SpaceParentEventContent struct {
	Via       []string `json:"via,omitempty"`
	Canonical bool     `json:"canonical,omitempty"`
}

type PolicyRecommendation string

const (
	PolicyRecommendationBan              PolicyRecommendation = "m.ban"
	PolicyRecommendationUnstableTakedown PolicyRecommendation = "org.matrix.msc4204.takedown"
	PolicyRecommendationUnstableBan      PolicyRecommendation = "org.matrix.mjolnir.ban"
	PolicyRecommendationUnban            PolicyRecommendation = "fi.mau.meowlnir.unban"
)

type PolicyHashes struct {
	SHA256 string `json:"sha256"`
}

func (ph *PolicyHashes) DecodeSHA256() *[32]byte {
	if ph == nil || ph.SHA256 == "" {
		return nil
	}
	decoded, _ := base64.StdEncoding.DecodeString(ph.SHA256)
	if len(decoded) == 32 {
		return (*[32]byte)(decoded)
	}
	return nil
}

// ModPolicyContent represents the content of a m.room.rule.user, m.room.rule.room, and m.room.rule.server state event.
// https://spec.matrix.org/v1.2/client-server-api/#moderation-policy-lists
type ModPolicyContent struct {
	Entity         string               `json:"entity,omitempty"`
	Reason         string               `json:"reason"`
	Recommendation PolicyRecommendation `json:"recommendation"`
	UnstableHashes *PolicyHashes        `json:"org.matrix.msc4205.hashes,omitempty"`
}

func (mpc *ModPolicyContent) EntityOrHash() string {
	if mpc.UnstableHashes != nil && mpc.UnstableHashes.SHA256 != "" {
		return mpc.UnstableHashes.SHA256
	}
	return mpc.Entity
}

type ElementFunctionalMembersContent struct {
	ServiceMembers []id.UserID `json:"service_members"`
}

func (efmc *ElementFunctionalMembersContent) Add(mxid id.UserID) bool {
	if slices.Contains(efmc.ServiceMembers, mxid) {
		return false
	}
	efmc.ServiceMembers = append(efmc.ServiceMembers, mxid)
	return true
}<|MERGE_RESOLUTION|>--- conflicted
+++ resolved
@@ -8,14 +8,10 @@
 
 import (
 	"encoding/base64"
-<<<<<<< HEAD
-	"slices"
-=======
 	"encoding/json"
 	"slices"
 
 	"go.mau.fi/util/jsontime"
->>>>>>> c37ddcc3
 
 	"github.com/iKonoTelecomunicaciones/go/id"
 )
