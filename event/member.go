--- conflicted
+++ resolved
@@ -35,15 +35,6 @@
 // MemberEventContent represents the content of a m.room.member state event.
 // https://spec.matrix.org/v1.2/client-server-api/#mroommember
 type MemberEventContent struct {
-<<<<<<< HEAD
-	Membership       Membership          `json:"membership"`
-	AvatarURL        id.ContentURIString `json:"avatar_url,omitempty"`
-	Displayname      string              `json:"displayname,omitempty"`
-	IsDirect         bool                `json:"is_direct,omitempty"`
-	ThirdPartyInvite *ThirdPartyInvite   `json:"third_party_invite,omitempty"`
-	Reason           string              `json:"reason,omitempty"`
-	MSC3414File      *EncryptedFileInfo  `json:"org.matrix.msc3414.file,omitempty"`
-=======
 	Membership                   Membership          `json:"membership"`
 	AvatarURL                    id.ContentURIString `json:"avatar_url,omitempty"`
 	Displayname                  string              `json:"displayname,omitempty"`
@@ -52,7 +43,6 @@
 	Reason                       string              `json:"reason,omitempty"`
 	JoinAuthorisedViaUsersServer id.UserID           `json:"join_authorised_via_users_server,omitempty"`
 	MSC3414File                  *EncryptedFileInfo  `json:"org.matrix.msc3414.file,omitempty"`
->>>>>>> 0bbfafe0
 
 	MSC4293RedactEvents bool `json:"org.matrix.msc4293.redact_events,omitempty"`
 }
