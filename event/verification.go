--- conflicted
+++ resolved
@@ -121,9 +121,10 @@
 	return false
 }
 
-<<<<<<< HEAD
-=======
 func (vsec *VerificationStartEventContent) GetRelatesTo() *RelatesTo {
+	if vsec.RelatesTo == nil {
+		vsec.RelatesTo = &RelatesTo{}
+	}
 	return vsec.RelatesTo
 }
 
@@ -135,7 +136,6 @@
 	vsec.RelatesTo = rel
 }
 
->>>>>>> 037170a2
 // VerificationReadyEventContent represents the content of a m.key.verification.ready event.
 type VerificationReadyEventContent struct {
 	// The device ID which accepted the process.
@@ -143,13 +143,13 @@
 	// The verification methods supported by the sender.
 	Methods []VerificationMethod `json:"methods"`
 	// Original event ID for in-room verification.
-<<<<<<< HEAD
-	RelatesTo RelatesTo `json:"m.relates_to,omitempty"`
-=======
 	RelatesTo *RelatesTo `json:"m.relates_to,omitempty"`
 }
 
 func (vrec *VerificationReadyEventContent) GetRelatesTo() *RelatesTo {
+	if vrec.RelatesTo == nil {
+		vrec.RelatesTo = &RelatesTo{}
+	}
 	return vrec.RelatesTo
 }
 
@@ -159,7 +159,6 @@
 
 func (vrec *VerificationReadyEventContent) SetRelatesTo(rel *RelatesTo) {
 	vrec.RelatesTo = rel
->>>>>>> 037170a2
 }
 
 // VerificationAcceptEventContent represents the content of a m.key.verification.accept to_device event.
@@ -186,6 +185,9 @@
 }
 
 func (vaec *VerificationAcceptEventContent) GetRelatesTo() *RelatesTo {
+	if vaec.RelatesTo == nil {
+		vaec.RelatesTo = &RelatesTo{}
+	}
 	return vaec.RelatesTo
 }
 
@@ -211,6 +213,9 @@
 }
 
 func (vkec *VerificationKeyEventContent) GetRelatesTo() *RelatesTo {
+	if vkec.RelatesTo == nil {
+		vkec.RelatesTo = &RelatesTo{}
+	}
 	return vkec.RelatesTo
 }
 
@@ -238,6 +243,9 @@
 }
 
 func (vmec *VerificationMacEventContent) GetRelatesTo() *RelatesTo {
+	if vmec.RelatesTo == nil {
+		vmec.RelatesTo = &RelatesTo{}
+	}
 	return vmec.RelatesTo
 }
 
@@ -281,6 +289,9 @@
 }
 
 func (vcec *VerificationCancelEventContent) GetRelatesTo() *RelatesTo {
+	if vcec.RelatesTo == nil {
+		vcec.RelatesTo = &RelatesTo{}
+	}
 	return vcec.RelatesTo
 }
 
