// Package mautrix implements the Matrix Client-Server API.
//
// Specification can be found at https://spec.matrix.org/v1.2/client-server-api/
package mautrix

import (
	"bytes"
	"context"
	"encoding/json"
	"errors"
	"fmt"
	"io"
	"net/http"
	"net/url"
	"os"
	"runtime"
	"slices"
	"strconv"
	"strings"
	"sync/atomic"
	"time"

	"github.com/rs/zerolog"
	"go.mau.fi/util/ptr"
	"go.mau.fi/util/random"
	"go.mau.fi/util/retryafter"
	"golang.org/x/exp/maps"

	"github.com/iKonoTelecomunicaciones/go/crypto/backup"
	"github.com/iKonoTelecomunicaciones/go/event"
	"github.com/iKonoTelecomunicaciones/go/id"
	"github.com/iKonoTelecomunicaciones/go/pushrules"
)

type CryptoHelper interface {
	Encrypt(context.Context, id.RoomID, event.Type, any) (*event.EncryptedEventContent, error)
	Decrypt(context.Context, *event.Event) (*event.Event, error)
	WaitForSession(context.Context, id.RoomID, id.SenderKey, id.SessionID, time.Duration) bool
	RequestSession(context.Context, id.RoomID, id.SenderKey, id.SessionID, id.UserID, id.DeviceID)
	Init(context.Context) error
}

type VerificationHelper interface {
	// Init initializes the helper. This should be called before any other
	// methods.
	Init(context.Context) error

	// StartVerification starts an interactive verification flow with the given
	// user via a to-device event.
	StartVerification(ctx context.Context, to id.UserID) (id.VerificationTransactionID, error)
	// StartInRoomVerification starts an interactive verification flow with the
	// given user in the given room.
	StartInRoomVerification(ctx context.Context, roomID id.RoomID, to id.UserID) (id.VerificationTransactionID, error)

	// AcceptVerification accepts a verification request.
	AcceptVerification(ctx context.Context, txnID id.VerificationTransactionID) error
	// DismissVerification dismisses a verification request. This will not send
	// a cancellation to the other device. This method should only be called
	// *before* the request has been accepted and will error otherwise.
	DismissVerification(ctx context.Context, txnID id.VerificationTransactionID) error
	// CancelVerification cancels a verification request. This method should
	// only be called *after* the request has been accepted, although it will
	// not error if called beforehand.
	CancelVerification(ctx context.Context, txnID id.VerificationTransactionID, code event.VerificationCancelCode, reason string) error

	// HandleScannedQRData handles the data from a QR code scan.
	HandleScannedQRData(ctx context.Context, data []byte) error
	// ConfirmQRCodeScanned confirms that our QR code has been scanned.
	ConfirmQRCodeScanned(ctx context.Context, txnID id.VerificationTransactionID) error

	// StartSAS starts a SAS verification flow.
	StartSAS(ctx context.Context, txnID id.VerificationTransactionID) error
	// ConfirmSAS indicates that the user has confirmed that the SAS matches
	// SAS shown on the other user's device.
	ConfirmSAS(ctx context.Context, txnID id.VerificationTransactionID) error
}

// Client represents a Matrix client.
type Client struct {
	HomeserverURL  *url.URL     // The base homeserver URL
	UserID         id.UserID    // The user ID of the client. Used for forming HTTP paths which use the client's user ID.
	DeviceID       id.DeviceID  // The device ID of the client.
	AccessToken    string       // The access_token for the client.
	UserAgent      string       // The value for the User-Agent header
	Client         *http.Client // The underlying HTTP client which will be used to make HTTP requests.
	Syncer         Syncer       // The thing which can process /sync responses
	Store          SyncStore    // The thing which can store tokens/ids
	StateStore     StateStore
	Crypto         CryptoHelper
	Verification   VerificationHelper
	SpecVersions   *RespVersions
	ExternalClient *http.Client // The HTTP client used for external (not matrix) media HTTP requests.

	Log zerolog.Logger

	RequestHook  func(req *http.Request)
	ResponseHook func(req *http.Request, resp *http.Response, err error, duration time.Duration)

	UpdateRequestOnRetry func(req *http.Request, cause error) *http.Request

	SyncPresence event.Presence
	SyncTraceLog bool

	StreamSyncMinAge time.Duration

	// Number of times that mautrix will retry any HTTP request
	// if the request fails entirely or returns a HTTP gateway error (502-504)
	DefaultHTTPRetries int
	// Amount of time to wait between HTTP retries, defaults to 4 seconds
	DefaultHTTPBackoff time.Duration
	// Set to true to disable automatically sleeping on 429 errors.
	IgnoreRateLimit bool

	txnID int32

	// Should the ?user_id= query parameter be set in requests?
	// See https://spec.matrix.org/v1.6/application-service-api/#identity-assertion
	SetAppServiceUserID bool
	// Should the org.matrix.msc3202.device_id query parameter be set in requests?
	// See https://github.com/matrix-org/matrix-spec-proposals/pull/3202
	SetAppServiceDeviceID bool

	syncingID uint32 // Identifies the current Sync. Only one Sync can be active at any given time.
}

type ClientWellKnown struct {
	Homeserver     HomeserverInfo     `json:"m.homeserver"`
	IdentityServer IdentityServerInfo `json:"m.identity_server"`
}

type HomeserverInfo struct {
	BaseURL string `json:"base_url"`
}

type IdentityServerInfo struct {
	BaseURL string `json:"base_url"`
}

// DiscoverClientAPI resolves the client API URL from a Matrix server name.
// Use ParseUserID to extract the server name from a user ID.
// https://spec.matrix.org/v1.2/client-server-api/#server-discovery
func DiscoverClientAPI(ctx context.Context, serverName string) (*ClientWellKnown, error) {
	return DiscoverClientAPIWithClient(ctx, &http.Client{Timeout: 30 * time.Second}, serverName)
}

func DiscoverClientAPIWithClient(ctx context.Context, client *http.Client, serverName string) (*ClientWellKnown, error) {
	wellKnownURL := url.URL{
		Scheme: "https",
		Host:   serverName,
		Path:   "/.well-known/matrix/client",
	}

	req, err := http.NewRequestWithContext(ctx, http.MethodGet, wellKnownURL.String(), nil)
	if err != nil {
		return nil, err
	}

	if runtime.GOOS != "js" {
		req.Header.Set("Accept", "application/json")
		req.Header.Set("User-Agent", DefaultUserAgent+" (.well-known fetcher)")
	}

	resp, err := client.Do(req)
	if err != nil {
		return nil, err
	}
	defer resp.Body.Close()

	if resp.StatusCode == http.StatusNotFound {
		return nil, nil
	}

	data, err := io.ReadAll(resp.Body)
	if err != nil {
		return nil, err
	}

	var wellKnown ClientWellKnown
	err = json.Unmarshal(data, &wellKnown)
	if err != nil {
		return nil, errors.New(".well-known response not JSON")
	}

	return &wellKnown, nil
}

// SetCredentials sets the user ID and access token on this client instance.
//
// Deprecated: use the StoreCredentials field in ReqLogin instead.
func (cli *Client) SetCredentials(userID id.UserID, accessToken string) {
	cli.AccessToken = accessToken
	cli.UserID = userID
}

// ClearCredentials removes the user ID and access token on this client instance.
func (cli *Client) ClearCredentials() {
	cli.AccessToken = ""
	cli.UserID = ""
	cli.DeviceID = ""
}

// Sync starts syncing with the provided Homeserver. If Sync() is called twice then the first sync will be stopped and the
// error will be nil.
//
// This function will block until a fatal /sync error occurs, so it should almost always be started as a new goroutine.
// Fatal sync errors can be caused by:
//   - The failure to create a filter.
//   - Client.Syncer.OnFailedSync returning an error in response to a failed sync.
//   - Client.Syncer.ProcessResponse returning an error.
//
// If you wish to continue retrying in spite of these fatal errors, call Sync() again.
func (cli *Client) Sync() error {
	return cli.SyncWithContext(context.Background())
}

func (cli *Client) SyncWithContext(ctx context.Context) error {
	// Mark the client as syncing.
	// We will keep syncing until the syncing state changes. Either because
	// Sync is called or StopSync is called.
	syncingID := cli.incrementSyncingID()
	nextBatch, err := cli.Store.LoadNextBatch(ctx, cli.UserID)
	if err != nil {
		return err
	}
	filterID, err := cli.Store.LoadFilterID(ctx, cli.UserID)
	if err != nil {
		return err
	}

	if filterID == "" {
		filterJSON := cli.Syncer.GetFilterJSON(cli.UserID)
		resFilter, err := cli.CreateFilter(ctx, filterJSON)
		if err != nil {
			return err
		}
		filterID = resFilter.FilterID
		if err := cli.Store.SaveFilterID(ctx, cli.UserID, filterID); err != nil {
			return err
		}
	}
	lastSuccessfulSync := time.Now().Add(-cli.StreamSyncMinAge - 1*time.Hour)
	// Always do first sync with 0 timeout
	isFailing := true
	for {
		streamResp := false
		if cli.StreamSyncMinAge > 0 && time.Since(lastSuccessfulSync) > cli.StreamSyncMinAge {
			cli.Log.Debug().Msg("Last sync is old, will stream next response")
			streamResp = true
		}
		timeout := 30000
		if isFailing || nextBatch == "" {
			timeout = 0
		}
		resSync, err := cli.FullSyncRequest(ctx, ReqSync{
			Timeout:        timeout,
			Since:          nextBatch,
			FilterID:       filterID,
			FullState:      false,
			SetPresence:    cli.SyncPresence,
			StreamResponse: streamResp,
		})
		if err != nil {
			isFailing = true
			if ctx.Err() != nil {
				return ctx.Err()
			}
			duration, err2 := cli.Syncer.OnFailedSync(resSync, err)
			if err2 != nil {
				return err2
			}
			if duration <= 0 {
				continue
			}
			select {
			case <-ctx.Done():
				return ctx.Err()
			case <-time.After(duration):
				continue
			}
		}
		isFailing = false
		lastSuccessfulSync = time.Now()

		// Check that the syncing state hasn't changed
		// Either because we've stopped syncing or another sync has been started.
		// We discard the response from our sync.
		if cli.getSyncingID() != syncingID {
			return nil
		}

		// Save the token now *before* processing it. This means it's possible
		// to not process some events, but it means that we won't get constantly stuck processing
		// a malformed/buggy event which keeps making us panic.
		err = cli.Store.SaveNextBatch(ctx, cli.UserID, resSync.NextBatch)
		if err != nil {
			return err
		}
		if err = cli.Syncer.ProcessResponse(ctx, resSync, nextBatch); err != nil {
			return err
		}

		nextBatch = resSync.NextBatch
	}
}

func (cli *Client) incrementSyncingID() uint32 {
	return atomic.AddUint32(&cli.syncingID, 1)
}

func (cli *Client) getSyncingID() uint32 {
	return atomic.LoadUint32(&cli.syncingID)
}

// StopSync stops the ongoing sync started by Sync.
func (cli *Client) StopSync() {
	// Advance the syncing state so that any running Syncs will terminate.
	cli.incrementSyncingID()
}

type contextKey int

const (
	LogBodyContextKey contextKey = iota
	LogRequestIDContextKey
	MaxAttemptsContextKey
	SyncTokenContextKey
)

func (cli *Client) RequestStart(req *http.Request) {
	if cli != nil && cli.RequestHook != nil {
		cli.RequestHook(req)
	}
}

// WithMaxRetries updates the context to set the maximum number of retries for any HTTP requests made with the context.
//
// 0 means the request will only be attempted once and will not be retried.
// Negative values will remove the override and fallback to the defaults.
func WithMaxRetries(ctx context.Context, maxRetries int) context.Context {
	return context.WithValue(ctx, MaxAttemptsContextKey, maxRetries+1)
}

func (cli *Client) LogRequestDone(req *http.Request, resp *http.Response, err error, handlerErr error, contentLength int, duration time.Duration) {
	if cli == nil {
		return
	}
	var evt *zerolog.Event
	if errors.Is(err, context.Canceled) {
		evt = zerolog.Ctx(req.Context()).Warn()
	} else if err != nil {
		evt = zerolog.Ctx(req.Context()).Err(err)
	} else if handlerErr != nil {
		evt = zerolog.Ctx(req.Context()).Warn().
			AnErr("body_parse_err", handlerErr)
	} else if cli.SyncTraceLog && strings.HasSuffix(req.URL.Path, "/_matrix/client/v3/sync") {
		evt = zerolog.Ctx(req.Context()).Trace()
	} else {
		evt = zerolog.Ctx(req.Context()).Debug()
	}
	evt = evt.
		Str("method", req.Method).
		Str("url", req.URL.String()).
		Dur("duration", duration)
	if cli.ResponseHook != nil {
		cli.ResponseHook(req, resp, err, duration)
	}
	if resp != nil {
		mime := resp.Header.Get("Content-Type")
		length := resp.ContentLength
		if length == -1 && contentLength > 0 {
			length = int64(contentLength)
		}
		evt = evt.Int("status_code", resp.StatusCode).
			Int64("response_length", length).
			Str("response_mime", mime)
		if serverRequestID := resp.Header.Get("X-Beeper-Request-ID"); serverRequestID != "" {
			evt.Str("beeper_request_id", serverRequestID)
		}
	}
	if body := req.Context().Value(LogBodyContextKey); body != nil {
		evt.Interface("req_body", body)
	}
	if errors.Is(err, context.Canceled) {
		evt.Msg("Request canceled")
	} else if err != nil {
		evt.Msg("Request failed")
	} else if handlerErr != nil {
		evt.Msg("Request parsing failed")
	} else {
		evt.Msg("Request completed")
	}
}

func (cli *Client) MakeRequest(ctx context.Context, method string, httpURL string, reqBody any, resBody any) ([]byte, error) {
	return cli.MakeFullRequest(ctx, FullRequest{Method: method, URL: httpURL, RequestJSON: reqBody, ResponseJSON: resBody})
}

type ClientResponseHandler = func(req *http.Request, res *http.Response, responseJSON interface{}) ([]byte, error)

type FullRequest struct {
	Method           string
	URL              string
	Headers          http.Header
	RequestJSON      interface{}
	RequestBytes     []byte
	RequestBody      io.Reader
	RequestLength    int64
	ResponseJSON     interface{}
	MaxAttempts      int
	BackoffDuration  time.Duration
	SensitiveContent bool
	Handler          ClientResponseHandler
	DontReadResponse bool
	Logger           *zerolog.Logger
	Client           *http.Client
}

var requestID int32
var logSensitiveContent = os.Getenv("MAUTRIX_LOG_SENSITIVE_CONTENT") == "yes"

func (params *FullRequest) compileRequest(ctx context.Context) (*http.Request, error) {
	reqID := atomic.AddInt32(&requestID, 1)
	logger := zerolog.Ctx(ctx)
	if logger.GetLevel() == zerolog.Disabled || logger == zerolog.DefaultContextLogger {
		logger = params.Logger
	}
	ctx = logger.With().
		Int32("req_id", reqID).
		Logger().WithContext(ctx)

	var logBody any
	var reqBody io.Reader
	var reqLen int64
	if params.RequestJSON != nil {
		jsonStr, err := json.Marshal(params.RequestJSON)
		if err != nil {
			return nil, HTTPError{
				Message:      "failed to marshal JSON",
				WrappedError: err,
			}
		}
		if params.SensitiveContent && !logSensitiveContent {
			logBody = "<sensitive content omitted>"
		} else {
			logBody = params.RequestJSON
		}
		reqBody = bytes.NewReader(jsonStr)
		reqLen = int64(len(jsonStr))
	} else if params.RequestBytes != nil {
		logBody = fmt.Sprintf("<%d bytes>", len(params.RequestBytes))
		reqBody = bytes.NewReader(params.RequestBytes)
		reqLen = int64(len(params.RequestBytes))
	} else if params.RequestBody != nil {
		logBody = "<unknown stream of bytes>"
		reqLen = -1
		if params.RequestLength > 0 {
			logBody = fmt.Sprintf("<%d bytes>", params.RequestLength)
			reqLen = params.RequestLength
		} else if params.RequestLength == 0 {
			zerolog.Ctx(ctx).Warn().
				Msg("RequestBody passed without specifying request length")
		}
		reqBody = params.RequestBody
		if rsc, ok := params.RequestBody.(io.ReadSeekCloser); ok {
			// Prevent HTTP from closing the request body, it might be needed for retries
			reqBody = nopCloseSeeker{rsc}
		}
	} else if params.Method != http.MethodGet && params.Method != http.MethodHead {
		params.RequestJSON = struct{}{}
		logBody = params.RequestJSON
		reqBody = bytes.NewReader([]byte("{}"))
		reqLen = 2
	}
	ctx = context.WithValue(ctx, LogBodyContextKey, logBody)
	ctx = context.WithValue(ctx, LogRequestIDContextKey, int(reqID))
	req, err := http.NewRequestWithContext(ctx, params.Method, params.URL, reqBody)
	if err != nil {
		return nil, HTTPError{
			Message:      "failed to create request",
			WrappedError: err,
		}
	}
	if params.Headers != nil {
		req.Header = params.Headers
	}
	if params.RequestJSON != nil {
		req.Header.Set("Content-Type", "application/json")
	}
	req.ContentLength = reqLen
	return req, nil
}

func (cli *Client) MakeFullRequest(ctx context.Context, params FullRequest) ([]byte, error) {
	data, _, err := cli.MakeFullRequestWithResp(ctx, params)
	return data, err
}

func (cli *Client) MakeFullRequestWithResp(ctx context.Context, params FullRequest) ([]byte, *http.Response, error) {
	if cli == nil {
		return nil, nil, ErrClientIsNil
	}
	if cli.HomeserverURL == nil || cli.HomeserverURL.Scheme == "" {
		return nil, nil, ErrClientHasNoHomeserver
	}
	if params.MaxAttempts == 0 {
		maxAttempts, ok := ctx.Value(MaxAttemptsContextKey).(int)
		if ok && maxAttempts > 0 {
			params.MaxAttempts = maxAttempts
		} else {
			params.MaxAttempts = 1 + cli.DefaultHTTPRetries
		}
	}
	if params.BackoffDuration == 0 {
		if cli.DefaultHTTPBackoff == 0 {
			params.BackoffDuration = 4 * time.Second
		} else {
			params.BackoffDuration = cli.DefaultHTTPBackoff
		}
	}
	if params.Logger == nil {
		params.Logger = &cli.Log
	}
	req, err := params.compileRequest(ctx)
	if err != nil {
		return nil, nil, err
	}
	if params.Handler == nil {
		if params.DontReadResponse {
			params.Handler = noopHandleResponse
		} else {
			params.Handler = handleNormalResponse
		}
	}
	if cli.UserAgent != "" {
		req.Header.Set("User-Agent", cli.UserAgent)
	}
	if len(cli.AccessToken) > 0 {
		req.Header.Set("Authorization", "Bearer "+cli.AccessToken)
	}
	if params.Client == nil {
		params.Client = cli.Client
	}
	return cli.executeCompiledRequest(req, params.MaxAttempts-1, params.BackoffDuration, params.ResponseJSON, params.Handler, params.DontReadResponse, params.Client)
}

func (cli *Client) cliOrContextLog(ctx context.Context) *zerolog.Logger {
	log := zerolog.Ctx(ctx)
	if log.GetLevel() == zerolog.Disabled || log == zerolog.DefaultContextLogger {
		return &cli.Log
	}
	return log
}

func (cli *Client) doRetry(req *http.Request, cause error, retries int, backoff time.Duration, responseJSON any, handler ClientResponseHandler, dontReadResponse bool, client *http.Client) ([]byte, *http.Response, error) {
	log := zerolog.Ctx(req.Context())
	if req.Body != nil {
		var err error
		if req.GetBody != nil {
			req.Body, err = req.GetBody()
			if err != nil {
				log.Warn().Err(err).Msg("Failed to get new body to retry request")
				return nil, nil, cause
			}
		} else if bodySeeker, ok := req.Body.(io.ReadSeeker); ok {
			_, err = bodySeeker.Seek(0, io.SeekStart)
			if err != nil {
				log.Warn().Err(err).Msg("Failed to seek to beginning of request body")
				return nil, nil, cause
			}
		} else {
			log.Warn().Msg("Failed to get new body to retry request: GetBody is nil and Body is not an io.ReadSeeker")
			return nil, nil, cause
		}
	}
	log.Warn().Err(cause).
		Str("method", req.Method).
		Str("url", req.URL.String()).
		Int("retry_in_seconds", int(backoff.Seconds())).
		Msg("Request failed, retrying")
	select {
	case <-time.After(backoff):
	case <-req.Context().Done():
		return nil, nil, req.Context().Err()
	}
	if cli.UpdateRequestOnRetry != nil {
		req = cli.UpdateRequestOnRetry(req, cause)
	}
	return cli.executeCompiledRequest(req, retries-1, backoff*2, responseJSON, handler, dontReadResponse, client)
}

func readResponseBody(req *http.Request, res *http.Response) ([]byte, error) {
	contents, err := io.ReadAll(res.Body)
	if err != nil {
		return nil, HTTPError{
			Request:  req,
			Response: res,

			Message:      "failed to read response body",
			WrappedError: err,
		}
	}
	return contents, nil
}

func closeTemp(log *zerolog.Logger, file *os.File) {
	_ = file.Close()
	err := os.Remove(file.Name())
	if err != nil {
		log.Warn().Err(err).Str("file_name", file.Name()).Msg("Failed to remove response temp file")
	}
}

func streamResponse(req *http.Request, res *http.Response, responseJSON interface{}) ([]byte, error) {
	log := zerolog.Ctx(req.Context())
	file, err := os.CreateTemp("", "mautrix-response-")
	if err != nil {
		log.Warn().Err(err).Msg("Failed to create temporary file for streaming response")
		_, err = handleNormalResponse(req, res, responseJSON)
		return nil, err
	}
	defer closeTemp(log, file)
	if _, err = io.Copy(file, res.Body); err != nil {
		return nil, fmt.Errorf("failed to copy response to file: %w", err)
	} else if _, err = file.Seek(0, 0); err != nil {
		return nil, fmt.Errorf("failed to seek to beginning of response file: %w", err)
	} else if err = json.NewDecoder(file).Decode(responseJSON); err != nil {
		return nil, fmt.Errorf("failed to unmarshal response body: %w", err)
	} else {
		return nil, nil
	}
}

func noopHandleResponse(req *http.Request, res *http.Response, responseJSON interface{}) ([]byte, error) {
	return nil, nil
}

func handleNormalResponse(req *http.Request, res *http.Response, responseJSON interface{}) ([]byte, error) {
	if contents, err := readResponseBody(req, res); err != nil {
		return nil, err
	} else if responseJSON == nil {
		return contents, nil
	} else if err = json.Unmarshal(contents, &responseJSON); err != nil {
		return nil, HTTPError{
			Request:  req,
			Response: res,

			Message:      "failed to unmarshal response body",
			ResponseBody: string(contents),
			WrappedError: err,
		}
	} else {
		return contents, nil
	}
}

func ParseErrorResponse(req *http.Request, res *http.Response) ([]byte, error) {
	contents, err := readResponseBody(req, res)
	if err != nil {
		return contents, err
	}

	respErr := &RespError{
		StatusCode: res.StatusCode,
	}
	if _ = json.Unmarshal(contents, respErr); respErr.ErrCode == "" {
		respErr = nil
	}

	return contents, HTTPError{
		Request:   req,
		Response:  res,
		RespError: respErr,
	}
}

func (cli *Client) executeCompiledRequest(req *http.Request, retries int, backoff time.Duration, responseJSON any, handler ClientResponseHandler, dontReadResponse bool, client *http.Client) ([]byte, *http.Response, error) {
	cli.RequestStart(req)
	startTime := time.Now()
	res, err := client.Do(req)
	duration := time.Now().Sub(startTime)
	if res != nil && !dontReadResponse {
		defer res.Body.Close()
	}
	if err != nil {
		if retries > 0 && !errors.Is(err, context.Canceled) {
			return cli.doRetry(req, err, retries, backoff, responseJSON, handler, dontReadResponse, client)
		}
		err = HTTPError{
			Request:  req,
			Response: res,

			Message:      "request error",
			WrappedError: err,
		}
		cli.LogRequestDone(req, res, err, nil, 0, duration)
		return nil, res, err
	}

	if retries > 0 && retryafter.Should(res.StatusCode, !cli.IgnoreRateLimit) {
		backoff = retryafter.Parse(res.Header.Get("Retry-After"), backoff)
		return cli.doRetry(req, fmt.Errorf("HTTP %d", res.StatusCode), retries, backoff, responseJSON, handler, dontReadResponse, client)
	}

	var body []byte
	if res.StatusCode < 200 || res.StatusCode >= 300 {
		body, err = ParseErrorResponse(req, res)
		cli.LogRequestDone(req, res, nil, nil, len(body), duration)
	} else {
		body, err = handler(req, res, responseJSON)
		cli.LogRequestDone(req, res, nil, err, len(body), duration)
	}
	return body, res, err
}

// Whoami gets the user ID of the current user. See https://spec.matrix.org/v1.2/client-server-api/#get_matrixclientv3accountwhoami
func (cli *Client) Whoami(ctx context.Context) (resp *RespWhoami, err error) {
	urlPath := cli.BuildClientURL("v3", "account", "whoami")
	_, err = cli.MakeRequest(ctx, http.MethodGet, urlPath, nil, &resp)
	return
}

// CreateFilter makes an HTTP request according to https://spec.matrix.org/v1.2/client-server-api/#post_matrixclientv3useruseridfilter
func (cli *Client) CreateFilter(ctx context.Context, filter *Filter) (resp *RespCreateFilter, err error) {
	urlPath := cli.BuildClientURL("v3", "user", cli.UserID, "filter")
	_, err = cli.MakeRequest(ctx, http.MethodPost, urlPath, filter, &resp)
	return
}

// SyncRequest makes an HTTP request according to https://spec.matrix.org/v1.2/client-server-api/#get_matrixclientv3sync
func (cli *Client) SyncRequest(ctx context.Context, timeout int, since, filterID string, fullState bool, setPresence event.Presence) (resp *RespSync, err error) {
	return cli.FullSyncRequest(ctx, ReqSync{
		Timeout:     timeout,
		Since:       since,
		FilterID:    filterID,
		FullState:   fullState,
		SetPresence: setPresence,
	})
}

type ReqSync struct {
	Timeout         int
	Since           string
	FilterID        string
	FullState       bool
	SetPresence     event.Presence
	StreamResponse  bool
	UseStateAfter   bool
	BeeperStreaming bool
	Client          *http.Client
}

func (req *ReqSync) BuildQuery() map[string]string {
	query := map[string]string{
		"timeout": strconv.Itoa(req.Timeout),
	}
	if req.Since != "" {
		query["since"] = req.Since
	}
	if req.FilterID != "" {
		query["filter"] = req.FilterID
	}
	if req.SetPresence != "" {
		query["set_presence"] = string(req.SetPresence)
	}
	if req.FullState {
		query["full_state"] = "true"
	}
	if req.UseStateAfter {
		query["use_state_after"] = "true"
	}
	if req.BeeperStreaming {
		query["com.beeper.streaming"] = "true"
	}
	return query
}

// FullSyncRequest makes an HTTP request according to https://spec.matrix.org/v1.2/client-server-api/#get_matrixclientv3sync
func (cli *Client) FullSyncRequest(ctx context.Context, req ReqSync) (resp *RespSync, err error) {
	urlPath := cli.BuildURLWithQuery(ClientURLPath{"v3", "sync"}, req.BuildQuery())
	fullReq := FullRequest{
		Method:       http.MethodGet,
		URL:          urlPath,
		ResponseJSON: &resp,
		Client:       req.Client,
		// We don't want automatic retries for SyncRequest, the Sync() wrapper handles those.
		MaxAttempts: 1,
	}
	if req.StreamResponse {
		fullReq.Handler = streamResponse
	}
	start := time.Now()
	_, err = cli.MakeFullRequest(ctx, fullReq)
	duration := time.Now().Sub(start)
	timeout := time.Duration(req.Timeout) * time.Millisecond
	buffer := 10 * time.Second
	if req.Since == "" {
		buffer = 1 * time.Minute
	}
	if err == nil && duration > timeout+buffer {
		cli.cliOrContextLog(ctx).Warn().
			Str("since", req.Since).
			Dur("duration", duration).
			Dur("timeout", timeout).
			Msg("Sync request took unusually long")
	}
	return
}

// RegisterAvailable checks if a username is valid and available for registration on the server.
//
// See https://spec.matrix.org/v1.4/client-server-api/#get_matrixclientv3registeravailable for more details
//
// This will always return an error if the username isn't available, so checking the actual response struct is generally
// not necessary. It is still returned for future-proofing. For a simple availability check, just check that the returned
// error is nil. `errors.Is` can be used to find the exact reason why a username isn't available:
//
//	_, err := cli.RegisterAvailable("cat")
//	if errors.Is(err, mautrix.MUserInUse) {
//		// Username is taken
//	} else if errors.Is(err, mautrix.MInvalidUsername) {
//		// Username is not valid
//	} else if errors.Is(err, mautrix.MExclusive) {
//		// Username is reserved for an appservice
//	} else if errors.Is(err, mautrix.MLimitExceeded) {
//		// Too many requests
//	} else if err != nil {
//		// Unknown error
//	} else {
//		// Username is available
//	}
func (cli *Client) RegisterAvailable(ctx context.Context, username string) (resp *RespRegisterAvailable, err error) {
	u := cli.BuildURLWithQuery(ClientURLPath{"v3", "register", "available"}, map[string]string{"username": username})
	_, err = cli.MakeRequest(ctx, http.MethodGet, u, nil, &resp)
	if err == nil && !resp.Available {
		err = fmt.Errorf(`request returned OK status without "available": true`)
	}
	return
}

func (cli *Client) register(ctx context.Context, url string, req *ReqRegister) (resp *RespRegister, uiaResp *RespUserInteractive, err error) {
	var bodyBytes []byte
	bodyBytes, err = cli.MakeFullRequest(ctx, FullRequest{
		Method:           http.MethodPost,
		URL:              url,
		RequestJSON:      req,
		SensitiveContent: len(req.Password) > 0,
	})
	if err != nil {
		httpErr, ok := err.(HTTPError)
		// if response has a 401 status, but doesn't have the errcode field, it's probably a UIA response.
		if ok && httpErr.IsStatus(http.StatusUnauthorized) && httpErr.RespError == nil {
			err = json.Unmarshal(bodyBytes, &uiaResp)
		}
	} else {
		// body should be RespRegister
		err = json.Unmarshal(bodyBytes, &resp)
	}
	return
}

// Register makes an HTTP request according to https://spec.matrix.org/v1.2/client-server-api/#post_matrixclientv3register
//
// Registers with kind=user. For kind=guest, see RegisterGuest.
func (cli *Client) Register(ctx context.Context, req *ReqRegister) (*RespRegister, *RespUserInteractive, error) {
	u := cli.BuildClientURL("v3", "register")
	return cli.register(ctx, u, req)
}

// RegisterGuest makes an HTTP request according to https://spec.matrix.org/v1.2/client-server-api/#post_matrixclientv3register
// with kind=guest.
//
// For kind=user, see Register.
func (cli *Client) RegisterGuest(ctx context.Context, req *ReqRegister) (*RespRegister, *RespUserInteractive, error) {
	query := map[string]string{
		"kind": "guest",
	}
	u := cli.BuildURLWithQuery(ClientURLPath{"v3", "register"}, query)
	return cli.register(ctx, u, req)
}

// RegisterDummy performs m.login.dummy registration according to https://spec.matrix.org/v1.2/client-server-api/#dummy-auth
//
// Only a username and password need to be provided on the ReqRegister struct. Most local/developer homeservers will allow registration
// this way. If the homeserver does not, an error is returned.
//
// This does not set credentials on the client instance. See SetCredentials() instead.
//
//	res, err := cli.RegisterDummy(&mautrix.ReqRegister{
//		Username: "alice",
//		Password: "wonderland",
//	})
//	if err != nil {
//		panic(err)
//	}
//	token := res.AccessToken
func (cli *Client) RegisterDummy(ctx context.Context, req *ReqRegister) (*RespRegister, error) {
	res, uia, err := cli.Register(ctx, req)
	if err != nil && uia == nil {
		return nil, err
	} else if uia == nil {
		return nil, errors.New("server did not return user-interactive auth flows")
	} else if !uia.HasSingleStageFlow(AuthTypeDummy) {
		return nil, errors.New("server does not support m.login.dummy")
	}
	req.Auth = BaseAuthData{Type: AuthTypeDummy, Session: uia.Session}
	res, _, err = cli.Register(ctx, req)
	if err != nil {
		return nil, err
	}
	return res, nil
}

// GetLoginFlows fetches the login flows that the homeserver supports using https://spec.matrix.org/v1.2/client-server-api/#get_matrixclientv3login
func (cli *Client) GetLoginFlows(ctx context.Context) (resp *RespLoginFlows, err error) {
	urlPath := cli.BuildClientURL("v3", "login")
	_, err = cli.MakeRequest(ctx, http.MethodGet, urlPath, nil, &resp)
	return
}

// Login a user to the homeserver according to https://spec.matrix.org/v1.2/client-server-api/#post_matrixclientv3login
func (cli *Client) Login(ctx context.Context, req *ReqLogin) (resp *RespLogin, err error) {
	_, err = cli.MakeFullRequest(ctx, FullRequest{
		Method:           http.MethodPost,
		URL:              cli.BuildClientURL("v3", "login"),
		RequestJSON:      req,
		ResponseJSON:     &resp,
		SensitiveContent: len(req.Password) > 0 || len(req.Token) > 0,
	})
	if req.StoreCredentials && err == nil {
		cli.DeviceID = resp.DeviceID
		cli.AccessToken = resp.AccessToken
		cli.UserID = resp.UserID

		cli.Log.Debug().
			Str("user_id", cli.UserID.String()).
			Str("device_id", cli.DeviceID.String()).
			Msg("Stored credentials after login")
	}
	if req.StoreHomeserverURL && err == nil && resp.WellKnown != nil && len(resp.WellKnown.Homeserver.BaseURL) > 0 {
		var urlErr error
		cli.HomeserverURL, urlErr = url.Parse(resp.WellKnown.Homeserver.BaseURL)
		if urlErr != nil {
			cli.Log.Warn().
				Err(urlErr).
				Str("homeserver_url", resp.WellKnown.Homeserver.BaseURL).
				Msg("Failed to parse homeserver URL in login response")
		} else {
			cli.Log.Debug().
				Str("homeserver_url", cli.HomeserverURL.String()).
				Msg("Updated homeserver URL after login")
		}
	}
	return
}

// Create a device for an appservice user using MSC4190.
func (cli *Client) CreateDeviceMSC4190(ctx context.Context, deviceID id.DeviceID, initialDisplayName string) error {
	if len(deviceID) == 0 {
		deviceID = id.DeviceID(strings.ToUpper(random.String(10)))
	}
	_, err := cli.MakeRequest(ctx, http.MethodPut, cli.BuildClientURL("v3", "devices", deviceID), &ReqPutDevice{
		DisplayName: initialDisplayName,
	}, nil)
	if err != nil {
		return err
	}
	cli.DeviceID = deviceID
	cli.SetAppServiceDeviceID = true
	return nil
}

// Logout the current user. See https://spec.matrix.org/v1.2/client-server-api/#post_matrixclientv3logout
// This does not clear the credentials from the client instance. See ClearCredentials() instead.
func (cli *Client) Logout(ctx context.Context) (resp *RespLogout, err error) {
	urlPath := cli.BuildClientURL("v3", "logout")
	_, err = cli.MakeRequest(ctx, http.MethodPost, urlPath, nil, &resp)
	return
}

// LogoutAll logs out all the devices of the current user. See https://spec.matrix.org/v1.2/client-server-api/#post_matrixclientv3logoutall
// This does not clear the credentials from the client instance. See ClearCredentials() instead.
func (cli *Client) LogoutAll(ctx context.Context) (resp *RespLogout, err error) {
	urlPath := cli.BuildClientURL("v3", "logout", "all")
	_, err = cli.MakeRequest(ctx, http.MethodPost, urlPath, nil, &resp)
	return
}

// Versions returns the list of supported Matrix versions on this homeserver. See https://spec.matrix.org/v1.2/client-server-api/#get_matrixclientversions
func (cli *Client) Versions(ctx context.Context) (resp *RespVersions, err error) {
	urlPath := cli.BuildClientURL("versions")
	_, err = cli.MakeRequest(ctx, http.MethodGet, urlPath, nil, &resp)
	if resp != nil {
		cli.SpecVersions = resp
	}
	return
}

// Capabilities returns capabilities on this homeserver. See https://spec.matrix.org/v1.3/client-server-api/#capabilities-negotiation
func (cli *Client) Capabilities(ctx context.Context) (resp *RespCapabilities, err error) {
	urlPath := cli.BuildClientURL("v3", "capabilities")
	_, err = cli.MakeRequest(ctx, http.MethodGet, urlPath, nil, &resp)
	return
}

// JoinRoom joins the client to a room ID or alias. See https://spec.matrix.org/v1.13/client-server-api/#post_matrixclientv3joinroomidoralias
//
// The last parameter contains optional extra fields and can be left nil.
func (cli *Client) JoinRoom(ctx context.Context, roomIDorAlias string, req *ReqJoinRoom) (resp *RespJoinRoom, err error) {
	if req == nil {
		req = &ReqJoinRoom{}
	}
	urlPath := cli.BuildURLWithFullQuery(ClientURLPath{"v3", "join", roomIDorAlias}, func(q url.Values) {
		if len(req.Via) > 0 {
			q["via"] = req.Via
		}
	})
	_, err = cli.MakeRequest(ctx, http.MethodPost, urlPath, req, &resp)
	if err == nil && cli.StateStore != nil {
		err = cli.StateStore.SetMembership(ctx, resp.RoomID, cli.UserID, event.MembershipJoin)
		if err != nil {
			err = fmt.Errorf("failed to update state store: %w", err)
		}
	}
	return
}

// KnockRoom requests to join a room ID or alias. See https://spec.matrix.org/v1.13/client-server-api/#post_matrixclientv3knockroomidoralias
//
// The last parameter contains optional extra fields and can be left nil.
func (cli *Client) KnockRoom(ctx context.Context, roomIDorAlias string, req *ReqKnockRoom) (resp *RespKnockRoom, err error) {
	if req == nil {
		req = &ReqKnockRoom{}
	}
	urlPath := cli.BuildURLWithFullQuery(ClientURLPath{"v3", "knock", roomIDorAlias}, func(q url.Values) {
		if len(req.Via) > 0 {
			q["via"] = req.Via
		}
	})
	_, err = cli.MakeRequest(ctx, http.MethodPost, urlPath, req, &resp)
	if err == nil && cli.StateStore != nil {
		err = cli.StateStore.SetMembership(ctx, resp.RoomID, cli.UserID, event.MembershipKnock)
		if err != nil {
			err = fmt.Errorf("failed to update state store: %w", err)
		}
	}
	return
}

// JoinRoomByID joins the client to a room ID. See https://spec.matrix.org/v1.2/client-server-api/#post_matrixclientv3roomsroomidjoin
//
// Unlike JoinRoom, this method can only be used to join rooms that the server already knows about.
// It's mostly intended for bridges and other things where it's already certain that the server is in the room.
func (cli *Client) JoinRoomByID(ctx context.Context, roomID id.RoomID) (resp *RespJoinRoom, err error) {
	_, err = cli.MakeRequest(ctx, http.MethodPost, cli.BuildClientURL("v3", "rooms", roomID, "join"), nil, &resp)
	if err == nil && cli.StateStore != nil {
		err = cli.StateStore.SetMembership(ctx, resp.RoomID, cli.UserID, event.MembershipJoin)
		if err != nil {
			err = fmt.Errorf("failed to update state store: %w", err)
		}
	}
	return
}

func (cli *Client) GetProfile(ctx context.Context, mxid id.UserID) (resp *RespUserProfile, err error) {
	urlPath := cli.BuildClientURL("v3", "profile", mxid)
	_, err = cli.MakeRequest(ctx, http.MethodGet, urlPath, nil, &resp)
	return
}

func (cli *Client) SearchUserDirectory(ctx context.Context, query string, limit int) (resp *RespSearchUserDirectory, err error) {
	urlPath := cli.BuildClientURL("v3", "user_directory", "search")
	_, err = cli.MakeRequest(ctx, http.MethodPost, urlPath, &ReqSearchUserDirectory{
		SearchTerm: query,
		Limit:      limit,
	}, &resp)
	return
}

func (cli *Client) GetMutualRooms(ctx context.Context, otherUserID id.UserID, extras ...ReqMutualRooms) (resp *RespMutualRooms, err error) {
	if cli.SpecVersions != nil && !cli.SpecVersions.Supports(FeatureMutualRooms) {
		err = fmt.Errorf("server does not support fetching mutual rooms")
		return
	}
	query := map[string]string{
		"user_id": otherUserID.String(),
	}
	if len(extras) > 0 {
		query["from"] = extras[0].From
	}
	urlPath := cli.BuildURLWithQuery(ClientURLPath{"unstable", "uk.half-shot.msc2666", "user", "mutual_rooms"}, query)
	_, err = cli.MakeRequest(ctx, http.MethodGet, urlPath, nil, &resp)
	return
}

func (cli *Client) GetRoomSummary(ctx context.Context, roomIDOrAlias string, via ...string) (resp *RespRoomSummary, err error) {
	urlPath := ClientURLPath{"unstable", "im.nheko.summary", "summary", roomIDOrAlias}
	if cli.SpecVersions.ContainsGreaterOrEqual(SpecV115) {
		urlPath = ClientURLPath{"v1", "room_summary", roomIDOrAlias}
	}
	// TODO add version check after one is added to MSC3266
	fullURL := cli.BuildURLWithFullQuery(urlPath, func(q url.Values) {
		if len(via) > 0 {
			q["via"] = via
		}
	})
	_, err = cli.MakeRequest(ctx, http.MethodGet, fullURL, nil, &resp)
	return
}

// GetDisplayName returns the display name of the user with the specified MXID. See https://spec.matrix.org/v1.2/client-server-api/#get_matrixclientv3profileuseriddisplayname
func (cli *Client) GetDisplayName(ctx context.Context, mxid id.UserID) (resp *RespUserDisplayName, err error) {
	err = cli.GetProfileField(ctx, mxid, "displayname", &resp)
	return
}

// GetOwnDisplayName returns the user's display name. See https://spec.matrix.org/v1.2/client-server-api/#get_matrixclientv3profileuseriddisplayname
func (cli *Client) GetOwnDisplayName(ctx context.Context) (resp *RespUserDisplayName, err error) {
	return cli.GetDisplayName(ctx, cli.UserID)
}

// SetDisplayName sets the user's profile display name. See https://spec.matrix.org/v1.2/client-server-api/#put_matrixclientv3profileuseriddisplayname
func (cli *Client) SetDisplayName(ctx context.Context, displayName string) (err error) {
	return cli.SetProfileField(ctx, "displayname", displayName)
}

// SetProfileField sets an arbitrary profile field. See https://spec.matrix.org/v1.16/client-server-api/#put_matrixclientv3profileuseridkeyname
func (cli *Client) SetProfileField(ctx context.Context, key string, value any) (err error) {
	urlPath := cli.BuildClientURL("v3", "profile", cli.UserID, key)
<<<<<<< HEAD
=======
	if key != "displayname" && key != "avatar_url" && !cli.SpecVersions.Supports(FeatureArbitraryProfileFields) && cli.SpecVersions.Supports(FeatureUnstableProfileFields) {
		urlPath = cli.BuildClientURL("unstable", "uk.tcpip.msc4133", "profile", cli.UserID, key)
	}
>>>>>>> 50a49e01
	_, err = cli.MakeRequest(ctx, http.MethodPut, urlPath, map[string]any{
		key: value,
	}, nil)
	return
}

// DeleteProfileField deletes an arbitrary profile field. See https://spec.matrix.org/v1.16/client-server-api/#put_matrixclientv3profileuseridkeyname
func (cli *Client) DeleteProfileField(ctx context.Context, key string) (err error) {
	urlPath := cli.BuildClientURL("v3", "profile", cli.UserID, key)
<<<<<<< HEAD
=======
	if key != "displayname" && key != "avatar_url" && !cli.SpecVersions.Supports(FeatureArbitraryProfileFields) && cli.SpecVersions.Supports(FeatureUnstableProfileFields) {
		urlPath = cli.BuildClientURL("unstable", "uk.tcpip.msc4133", "profile", cli.UserID, key)
	}
>>>>>>> 50a49e01
	_, err = cli.MakeRequest(ctx, http.MethodDelete, urlPath, nil, nil)
	return
}

// GetProfileField gets an arbitrary profile field and parses the response into the given struct. See https://spec.matrix.org/unstable/client-server-api/#get_matrixclientv3profileuseridkeyname
func (cli *Client) GetProfileField(ctx context.Context, userID id.UserID, key string, into any) (err error) {
	urlPath := cli.BuildClientURL("v3", "profile", userID, key)
<<<<<<< HEAD
=======
	if key != "displayname" && key != "avatar_url" && !cli.SpecVersions.Supports(FeatureArbitraryProfileFields) && cli.SpecVersions.Supports(FeatureUnstableProfileFields) {
		urlPath = cli.BuildClientURL("unstable", "uk.tcpip.msc4133", "profile", cli.UserID, key)
	}
>>>>>>> 50a49e01
	_, err = cli.MakeRequest(ctx, http.MethodGet, urlPath, nil, into)
	return
}

// GetAvatarURL gets the avatar URL of the user with the specified MXID. See https://spec.matrix.org/v1.2/client-server-api/#get_matrixclientv3profileuseridavatar_url
func (cli *Client) GetAvatarURL(ctx context.Context, mxid id.UserID) (url id.ContentURI, err error) {
	s := struct {
		AvatarURL id.ContentURI `json:"avatar_url"`
	}{}
	err = cli.GetProfileField(ctx, mxid, "avatar_url", &s)
	url = s.AvatarURL
	return
}

// GetOwnAvatarURL gets the user's avatar URL. See https://spec.matrix.org/v1.2/client-server-api/#get_matrixclientv3profileuseridavatar_url
func (cli *Client) GetOwnAvatarURL(ctx context.Context) (url id.ContentURI, err error) {
	return cli.GetAvatarURL(ctx, cli.UserID)
}

// SetAvatarURL sets the user's avatar URL. See https://spec.matrix.org/v1.2/client-server-api/#put_matrixclientv3profileuseridavatar_url
func (cli *Client) SetAvatarURL(ctx context.Context, url id.ContentURI) (err error) {
	urlPath := cli.BuildClientURL("v3", "profile", cli.UserID, "avatar_url")
	s := struct {
		AvatarURL string `json:"avatar_url"`
	}{url.String()}
	_, err = cli.MakeRequest(ctx, http.MethodPut, urlPath, &s, nil)
	if err != nil {
		return err
	}

	return nil
}

// BeeperUpdateProfile sets custom fields in the user's profile.
func (cli *Client) BeeperUpdateProfile(ctx context.Context, data any) (err error) {
	urlPath := cli.BuildClientURL("v3", "profile", cli.UserID)
	_, err = cli.MakeRequest(ctx, http.MethodPatch, urlPath, data, nil)
	return
}

// GetAccountData gets the user's account data of this type. See https://spec.matrix.org/v1.2/client-server-api/#get_matrixclientv3useruseridaccount_datatype
func (cli *Client) GetAccountData(ctx context.Context, name string, output interface{}) (err error) {
	urlPath := cli.BuildClientURL("v3", "user", cli.UserID, "account_data", name)
	_, err = cli.MakeRequest(ctx, http.MethodGet, urlPath, nil, output)
	return
}

// SetAccountData sets the user's account data of this type. See https://spec.matrix.org/v1.2/client-server-api/#put_matrixclientv3useruseridaccount_datatype
func (cli *Client) SetAccountData(ctx context.Context, name string, data interface{}) (err error) {
	urlPath := cli.BuildClientURL("v3", "user", cli.UserID, "account_data", name)
	_, err = cli.MakeRequest(ctx, http.MethodPut, urlPath, data, nil)
	if err != nil {
		return err
	}

	return nil
}

// GetRoomAccountData gets the user's account data of this type in a specific room. See https://spec.matrix.org/v1.2/client-server-api/#put_matrixclientv3useruseridaccount_datatype
func (cli *Client) GetRoomAccountData(ctx context.Context, roomID id.RoomID, name string, output interface{}) (err error) {
	urlPath := cli.BuildClientURL("v3", "user", cli.UserID, "rooms", roomID, "account_data", name)
	_, err = cli.MakeRequest(ctx, http.MethodGet, urlPath, nil, output)
	return
}

// SetRoomAccountData sets the user's account data of this type in a specific room. See https://spec.matrix.org/v1.2/client-server-api/#put_matrixclientv3useruseridroomsroomidaccount_datatype
func (cli *Client) SetRoomAccountData(ctx context.Context, roomID id.RoomID, name string, data interface{}) (err error) {
	urlPath := cli.BuildClientURL("v3", "user", cli.UserID, "rooms", roomID, "account_data", name)
	_, err = cli.MakeRequest(ctx, http.MethodPut, urlPath, data, nil)
	if err != nil {
		return err
	}

	return nil
}

// SendMessageEvent sends a message event into a room. See https://spec.matrix.org/v1.2/client-server-api/#put_matrixclientv3roomsroomidsendeventtypetxnid
// contentJSON should be a pointer to something that can be encoded as JSON using json.Marshal.
func (cli *Client) SendMessageEvent(ctx context.Context, roomID id.RoomID, eventType event.Type, contentJSON interface{}, extra ...ReqSendEvent) (resp *RespSendEvent, err error) {
	var req ReqSendEvent
	if len(extra) > 0 {
		req = extra[0]
	}

	var txnID string
	if len(req.TransactionID) > 0 {
		txnID = req.TransactionID
	} else {
		txnID = cli.TxnID()
	}

	queryParams := map[string]string{}
	if req.Timestamp > 0 {
		queryParams["ts"] = strconv.FormatInt(req.Timestamp, 10)
	}
	if req.MeowEventID != "" {
		queryParams["fi.mau.event_id"] = req.MeowEventID.String()
	}
	if req.UnstableDelay > 0 {
		queryParams["org.matrix.msc4140.delay"] = strconv.FormatInt(req.UnstableDelay.Milliseconds(), 10)
	}

	if !req.DontEncrypt && cli != nil && cli.Crypto != nil && eventType != event.EventReaction && eventType != event.EventEncrypted {
		var isEncrypted bool
		isEncrypted, err = cli.StateStore.IsEncrypted(ctx, roomID)
		if err != nil {
			err = fmt.Errorf("failed to check if room is encrypted: %w", err)
			return
		}
		if isEncrypted {
			if contentJSON, err = cli.Crypto.Encrypt(ctx, roomID, eventType, contentJSON); err != nil {
				err = fmt.Errorf("failed to encrypt event: %w", err)
				return
			}
			eventType = event.EventEncrypted
		}
	}

	urlData := ClientURLPath{"v3", "rooms", roomID, "send", eventType.String(), txnID}
	urlPath := cli.BuildURLWithQuery(urlData, queryParams)
	_, err = cli.MakeRequest(ctx, http.MethodPut, urlPath, contentJSON, &resp)
	return
}

// SendStateEvent sends a state event into a room. See https://spec.matrix.org/v1.2/client-server-api/#put_matrixclientv3roomsroomidstateeventtypestatekey
// contentJSON should be a pointer to something that can be encoded as JSON using json.Marshal.
func (cli *Client) SendStateEvent(ctx context.Context, roomID id.RoomID, eventType event.Type, stateKey string, contentJSON interface{}, extra ...ReqSendEvent) (resp *RespSendEvent, err error) {
	var req ReqSendEvent
	if len(extra) > 0 {
		req = extra[0]
	}

	queryParams := map[string]string{}
	if req.MeowEventID != "" {
		queryParams["fi.mau.event_id"] = req.MeowEventID.String()
	}
	if req.UnstableDelay > 0 {
		queryParams["org.matrix.msc4140.delay"] = strconv.FormatInt(req.UnstableDelay.Milliseconds(), 10)
	}

	urlData := ClientURLPath{"v3", "rooms", roomID, "state", eventType.String(), stateKey}
	urlPath := cli.BuildURLWithQuery(urlData, queryParams)
	_, err = cli.MakeRequest(ctx, http.MethodPut, urlPath, contentJSON, &resp)
	if err == nil && cli.StateStore != nil && req.UnstableDelay == 0 {
		cli.updateStoreWithOutgoingEvent(ctx, roomID, eventType, stateKey, contentJSON)
	}
	return
}

// SendMassagedStateEvent sends a state event into a room with a custom timestamp. See https://spec.matrix.org/v1.2/client-server-api/#put_matrixclientv3roomsroomidstateeventtypestatekey
// contentJSON should be a pointer to something that can be encoded as JSON using json.Marshal.
func (cli *Client) SendMassagedStateEvent(ctx context.Context, roomID id.RoomID, eventType event.Type, stateKey string, contentJSON interface{}, ts int64) (resp *RespSendEvent, err error) {
	urlPath := cli.BuildURLWithQuery(ClientURLPath{"v3", "rooms", roomID, "state", eventType.String(), stateKey}, map[string]string{
		"ts": strconv.FormatInt(ts, 10),
	})
	_, err = cli.MakeRequest(ctx, http.MethodPut, urlPath, contentJSON, &resp)
	if err == nil && cli.StateStore != nil {
		cli.updateStoreWithOutgoingEvent(ctx, roomID, eventType, stateKey, contentJSON)
	}
	return
}

func (cli *Client) DelayedEvents(ctx context.Context, req *ReqDelayedEvents) (resp *RespDelayedEvents, err error) {
	query := map[string]string{}
	if req.DelayID != "" {
		query["delay_id"] = string(req.DelayID)
	}
	if req.Status != "" {
		query["status"] = string(req.Status)
	}
	if req.NextBatch != "" {
		query["next_batch"] = req.NextBatch
	}

	urlPath := cli.BuildURLWithQuery(ClientURLPath{"unstable", "org.matrix.msc4140", "delayed_events"}, query)
	_, err = cli.MakeRequest(ctx, http.MethodGet, urlPath, req, &resp)

	// Migration: merge old keys with new ones
	if resp != nil {
		resp.Scheduled = append(resp.Scheduled, resp.DelayedEvents...)
		resp.DelayedEvents = nil
		resp.Finalised = append(resp.Finalised, resp.FinalisedEvents...)
		resp.FinalisedEvents = nil
	}

	return
}

func (cli *Client) UpdateDelayedEvent(ctx context.Context, req *ReqUpdateDelayedEvent) (resp *RespUpdateDelayedEvent, err error) {
	urlPath := cli.BuildClientURL("unstable", "org.matrix.msc4140", "delayed_events", req.DelayID)
	_, err = cli.MakeRequest(ctx, http.MethodPost, urlPath, req, &resp)
	return
}

// SendText sends an m.room.message event into the given room with a msgtype of m.text
// See https://spec.matrix.org/v1.2/client-server-api/#mtext
func (cli *Client) SendText(ctx context.Context, roomID id.RoomID, text string) (*RespSendEvent, error) {
	return cli.SendMessageEvent(ctx, roomID, event.EventMessage, &event.MessageEventContent{
		MsgType: event.MsgText,
		Body:    text,
	})
}

// SendNotice sends an m.room.message event into the given room with a msgtype of m.notice
// See https://spec.matrix.org/v1.2/client-server-api/#mnotice
func (cli *Client) SendNotice(ctx context.Context, roomID id.RoomID, text string) (*RespSendEvent, error) {
	return cli.SendMessageEvent(ctx, roomID, event.EventMessage, &event.MessageEventContent{
		MsgType: event.MsgNotice,
		Body:    text,
	})
}

func (cli *Client) SendReaction(ctx context.Context, roomID id.RoomID, eventID id.EventID, reaction string) (*RespSendEvent, error) {
	return cli.SendMessageEvent(ctx, roomID, event.EventReaction, &event.ReactionEventContent{
		RelatesTo: event.RelatesTo{
			EventID: eventID,
			Type:    event.RelAnnotation,
			Key:     reaction,
		},
	})
}

// RedactEvent redacts the given event. See https://spec.matrix.org/v1.2/client-server-api/#put_matrixclientv3roomsroomidredacteventidtxnid
func (cli *Client) RedactEvent(ctx context.Context, roomID id.RoomID, eventID id.EventID, extra ...ReqRedact) (resp *RespSendEvent, err error) {
	req := ReqRedact{}
	if len(extra) > 0 {
		req = extra[0]
	}
	if req.Extra == nil {
		req.Extra = make(map[string]interface{})
	}
	if len(req.Reason) > 0 {
		req.Extra["reason"] = req.Reason
	}
	var txnID string
	if len(req.TxnID) > 0 {
		txnID = req.TxnID
	} else {
		txnID = cli.TxnID()
	}
	urlPath := cli.BuildClientURL("v3", "rooms", roomID, "redact", eventID, txnID)
	_, err = cli.MakeRequest(ctx, http.MethodPut, urlPath, req.Extra, &resp)
	return
}

func (cli *Client) UnstableRedactUserEvents(ctx context.Context, roomID id.RoomID, userID id.UserID, req *ReqRedactUser) (resp *RespRedactUserEvents, err error) {
	if req == nil {
		req = &ReqRedactUser{}
	}
	query := map[string]string{}
	if req.Limit > 0 {
		query["limit"] = strconv.Itoa(req.Limit)
	}
	urlPath := cli.BuildURLWithQuery(ClientURLPath{"unstable", "org.matrix.msc4194", "rooms", roomID, "redact", "user", userID}, query)
	_, err = cli.MakeRequest(ctx, http.MethodPost, urlPath, req, &resp)
	return
}

// CreateRoom creates a new Matrix room. See https://spec.matrix.org/v1.2/client-server-api/#post_matrixclientv3createroom
//
//	resp, err := cli.CreateRoom(&mautrix.ReqCreateRoom{
//		Preset: "public_chat",
//	})
//	fmt.Println("Room:", resp.RoomID)
func (cli *Client) CreateRoom(ctx context.Context, req *ReqCreateRoom) (resp *RespCreateRoom, err error) {
	urlPath := cli.BuildClientURL("v3", "createRoom")
	_, err = cli.MakeRequest(ctx, http.MethodPost, urlPath, req, &resp)
	if err == nil && cli.StateStore != nil {
		storeErr := cli.StateStore.SetMembership(ctx, resp.RoomID, cli.UserID, event.MembershipJoin)
		if storeErr != nil {
			cli.cliOrContextLog(ctx).Warn().Err(storeErr).
				Stringer("creator_user_id", cli.UserID).
				Msg("Failed to update creator membership in state store after creating room")
		}
		for _, evt := range req.InitialState {
			evt.RoomID = resp.RoomID
			if evt.StateKey == nil {
				evt.StateKey = ptr.Ptr("")
			}
			UpdateStateStore(ctx, cli.StateStore, evt)
		}
		inviteMembership := event.MembershipInvite
		if req.BeeperAutoJoinInvites {
			inviteMembership = event.MembershipJoin
		}
		for _, invitee := range req.Invite {
			storeErr = cli.StateStore.SetMembership(ctx, resp.RoomID, invitee, inviteMembership)
			if storeErr != nil {
				cli.cliOrContextLog(ctx).Warn().Err(storeErr).
					Stringer("invitee_user_id", invitee).
					Msg("Failed to update membership in state store after creating room")
			}
		}
	}
	return
}

// LeaveRoom leaves the given room. See https://spec.matrix.org/v1.2/client-server-api/#post_matrixclientv3roomsroomidleave
func (cli *Client) LeaveRoom(ctx context.Context, roomID id.RoomID, optionalReq ...*ReqLeave) (resp *RespLeaveRoom, err error) {
	req := &ReqLeave{}
	if len(optionalReq) == 1 {
		req = optionalReq[0]
	} else if len(optionalReq) > 1 {
		panic("invalid number of arguments to LeaveRoom")
	}
	u := cli.BuildClientURL("v3", "rooms", roomID, "leave")
	_, err = cli.MakeRequest(ctx, http.MethodPost, u, req, &resp)
	if err == nil && cli.StateStore != nil {
		err = cli.StateStore.SetMembership(ctx, roomID, cli.UserID, event.MembershipLeave)
		if err != nil {
			err = fmt.Errorf("failed to update membership in state store: %w", err)
		}
	}
	return
}

// ForgetRoom forgets a room entirely. See https://spec.matrix.org/v1.2/client-server-api/#post_matrixclientv3roomsroomidforget
func (cli *Client) ForgetRoom(ctx context.Context, roomID id.RoomID) (resp *RespForgetRoom, err error) {
	u := cli.BuildClientURL("v3", "rooms", roomID, "forget")
	_, err = cli.MakeRequest(ctx, http.MethodPost, u, struct{}{}, &resp)
	return
}

// InviteUser invites a user to a room. See https://spec.matrix.org/v1.2/client-server-api/#post_matrixclientv3roomsroomidinvite
func (cli *Client) InviteUser(ctx context.Context, roomID id.RoomID, req *ReqInviteUser) (resp *RespInviteUser, err error) {
	u := cli.BuildClientURL("v3", "rooms", roomID, "invite")
	_, err = cli.MakeRequest(ctx, http.MethodPost, u, req, &resp)
	if err == nil && cli.StateStore != nil {
		err = cli.StateStore.SetMembership(ctx, roomID, req.UserID, event.MembershipInvite)
		if err != nil {
			err = fmt.Errorf("failed to update membership in state store: %w", err)
		}
	}
	return
}

// InviteUserByThirdParty invites a third-party identifier to a room. See https://spec.matrix.org/v1.2/client-server-api/#post_matrixclientv3roomsroomidinvite-1
func (cli *Client) InviteUserByThirdParty(ctx context.Context, roomID id.RoomID, req *ReqInvite3PID) (resp *RespInviteUser, err error) {
	u := cli.BuildClientURL("v3", "rooms", roomID, "invite")
	_, err = cli.MakeRequest(ctx, http.MethodPost, u, req, &resp)
	return
}

// KickUser kicks a user from a room. See https://spec.matrix.org/v1.2/client-server-api/#post_matrixclientv3roomsroomidkick
func (cli *Client) KickUser(ctx context.Context, roomID id.RoomID, req *ReqKickUser) (resp *RespKickUser, err error) {
	u := cli.BuildClientURL("v3", "rooms", roomID, "kick")
	_, err = cli.MakeRequest(ctx, http.MethodPost, u, req, &resp)
	if err == nil && cli.StateStore != nil {
		err = cli.StateStore.SetMembership(ctx, roomID, req.UserID, event.MembershipLeave)
		if err != nil {
			err = fmt.Errorf("failed to update membership in state store: %w", err)
		}
	}
	return
}

// BanUser bans a user from a room. See https://spec.matrix.org/v1.2/client-server-api/#post_matrixclientv3roomsroomidban
func (cli *Client) BanUser(ctx context.Context, roomID id.RoomID, req *ReqBanUser) (resp *RespBanUser, err error) {
	u := cli.BuildClientURL("v3", "rooms", roomID, "ban")
	_, err = cli.MakeRequest(ctx, http.MethodPost, u, req, &resp)
	if err == nil && cli.StateStore != nil {
		err = cli.StateStore.SetMembership(ctx, roomID, req.UserID, event.MembershipBan)
		if err != nil {
			err = fmt.Errorf("failed to update membership in state store: %w", err)
		}
	}
	return
}

// UnbanUser unbans a user from a room. See https://spec.matrix.org/v1.2/client-server-api/#post_matrixclientv3roomsroomidunban
func (cli *Client) UnbanUser(ctx context.Context, roomID id.RoomID, req *ReqUnbanUser) (resp *RespUnbanUser, err error) {
	u := cli.BuildClientURL("v3", "rooms", roomID, "unban")
	_, err = cli.MakeRequest(ctx, http.MethodPost, u, req, &resp)
	if err == nil && cli.StateStore != nil {
		err = cli.StateStore.SetMembership(ctx, roomID, req.UserID, event.MembershipLeave)
		if err != nil {
			err = fmt.Errorf("failed to update membership in state store: %w", err)
		}
	}
	return
}

// UserTyping sets the typing status of the user. See https://spec.matrix.org/v1.2/client-server-api/#put_matrixclientv3roomsroomidtypinguserid
func (cli *Client) UserTyping(ctx context.Context, roomID id.RoomID, typing bool, timeout time.Duration) (resp *RespTyping, err error) {
	req := ReqTyping{Typing: typing, Timeout: timeout.Milliseconds()}
	u := cli.BuildClientURL("v3", "rooms", roomID, "typing", cli.UserID)
	_, err = cli.MakeRequest(ctx, http.MethodPut, u, req, &resp)
	return
}

// GetPresence gets the presence of the user with the specified MXID. See https://spec.matrix.org/v1.2/client-server-api/#get_matrixclientv3presenceuseridstatus
func (cli *Client) GetPresence(ctx context.Context, userID id.UserID) (resp *RespPresence, err error) {
	resp = new(RespPresence)
	u := cli.BuildClientURL("v3", "presence", userID, "status")
	_, err = cli.MakeRequest(ctx, http.MethodGet, u, nil, resp)
	return
}

// GetOwnPresence gets the user's presence. See https://spec.matrix.org/v1.2/client-server-api/#get_matrixclientv3presenceuseridstatus
func (cli *Client) GetOwnPresence(ctx context.Context) (resp *RespPresence, err error) {
	return cli.GetPresence(ctx, cli.UserID)
}

func (cli *Client) SetPresence(ctx context.Context, presence ReqPresence) (err error) {
	u := cli.BuildClientURL("v3", "presence", cli.UserID, "status")
	_, err = cli.MakeRequest(ctx, http.MethodPut, u, presence, nil)
	return
}

func (cli *Client) updateStoreWithOutgoingEvent(ctx context.Context, roomID id.RoomID, eventType event.Type, stateKey string, contentJSON interface{}) {
	if cli == nil || cli.StateStore == nil {
		return
	}
	fakeEvt := &event.Event{
		StateKey: &stateKey,
		Type:     eventType,
		RoomID:   roomID,
	}
	var err error
	fakeEvt.Content.VeryRaw, err = json.Marshal(contentJSON)
	if err != nil {
		cli.Log.Warn().Err(err).Msg("Failed to marshal state event content to update state store")
		return
	}
	err = json.Unmarshal(fakeEvt.Content.VeryRaw, &fakeEvt.Content.Raw)
	if err != nil {
		cli.Log.Warn().Err(err).Msg("Failed to unmarshal state event content to update state store")
		return
	}
	err = fakeEvt.Content.ParseRaw(fakeEvt.Type)
	if err != nil {
		switch fakeEvt.Type {
		case event.StateMember, event.StatePowerLevels, event.StateEncryption:
			cli.Log.Warn().Err(err).Msg("Failed to parse state event content to update state store")
		default:
			cli.Log.Debug().Err(err).Msg("Failed to parse state event content to update state store")
		}
		return
	}
	UpdateStateStore(ctx, cli.StateStore, fakeEvt)
}

// StateEvent gets the content of a single state event in a room.
// It will attempt to JSON unmarshal into the given "outContent" struct with the HTTP response body, or return an error.
// See https://spec.matrix.org/v1.2/client-server-api/#get_matrixclientv3roomsroomidstateeventtypestatekey
func (cli *Client) StateEvent(ctx context.Context, roomID id.RoomID, eventType event.Type, stateKey string, outContent interface{}) (err error) {
	u := cli.BuildClientURL("v3", "rooms", roomID, "state", eventType.String(), stateKey)
	_, err = cli.MakeRequest(ctx, http.MethodGet, u, nil, outContent)
	if err == nil && cli.StateStore != nil {
		cli.updateStoreWithOutgoingEvent(ctx, roomID, eventType, stateKey, outContent)
	}
	return
}

// FullStateEvent gets a single state event in a room. Unlike [StateEvent], this gets the entire event
// (including details like the sender and timestamp).
// This requires the server to support the ?format=event query parameter, which is currently missing from the spec.
// See https://github.com/matrix-org/matrix-spec/issues/1047 for more info
func (cli *Client) FullStateEvent(ctx context.Context, roomID id.RoomID, eventType event.Type, stateKey string) (evt *event.Event, err error) {
	u := cli.BuildURLWithQuery(ClientURLPath{"v3", "rooms", roomID, "state", eventType.String(), stateKey}, map[string]string{
		"format": "event",
	})
	_, err = cli.MakeRequest(ctx, http.MethodGet, u, nil, &evt)
	if evt != nil {
		evt.Type.Class = event.StateEventType
		_ = evt.Content.ParseRaw(evt.Type)
		if evt.RoomID == "" {
			evt.RoomID = roomID
		}
	}
	if err == nil && cli.StateStore != nil {
		UpdateStateStore(ctx, cli.StateStore, evt)
	}
	return
}

// parseRoomStateArray parses a JSON array as a stream and stores the events inside it in a room state map.
func parseRoomStateArray(_ *http.Request, res *http.Response, responseJSON interface{}) ([]byte, error) {
	response := make(RoomStateMap)
	responsePtr := responseJSON.(*map[event.Type]map[string]*event.Event)
	*responsePtr = response
	dec := json.NewDecoder(res.Body)

	arrayStart, err := dec.Token()
	if err != nil {
		return nil, err
	} else if arrayStart != json.Delim('[') {
		return nil, fmt.Errorf("expected array start, got %+v", arrayStart)
	}

	for i := 1; dec.More(); i++ {
		var evt *event.Event
		err = dec.Decode(&evt)
		if err != nil {
			return nil, fmt.Errorf("failed to parse state array item #%d: %v", i, err)
		}
		evt.Type.Class = event.StateEventType
		_ = evt.Content.ParseRaw(evt.Type)
		subMap, ok := response[evt.Type]
		if !ok {
			subMap = make(map[string]*event.Event)
			response[evt.Type] = subMap
		}
		subMap[*evt.StateKey] = evt
	}

	arrayEnd, err := dec.Token()
	if err != nil {
		return nil, err
	} else if arrayEnd != json.Delim(']') {
		return nil, fmt.Errorf("expected array end, got %+v", arrayStart)
	}
	return nil, nil
}

// State gets all state in a room.
// See https://spec.matrix.org/v1.2/client-server-api/#get_matrixclientv3roomsroomidstate
func (cli *Client) State(ctx context.Context, roomID id.RoomID) (stateMap RoomStateMap, err error) {
	_, err = cli.MakeFullRequest(ctx, FullRequest{
		Method:       http.MethodGet,
		URL:          cli.BuildClientURL("v3", "rooms", roomID, "state"),
		ResponseJSON: &stateMap,
		Handler:      parseRoomStateArray,
	})
	if stateMap != nil {
		pls, ok := stateMap[event.StatePowerLevels][""]
		if ok {
			pls.Content.AsPowerLevels().CreateEvent = stateMap[event.StateCreate][""]
		}
	}
	if err == nil && cli.StateStore != nil {
		for evtType, evts := range stateMap {
			if evtType == event.StateMember {
				continue
			}
			for _, evt := range evts {
				if evt.RoomID == "" {
					evt.RoomID = roomID
				}
				UpdateStateStore(ctx, cli.StateStore, evt)
			}
		}
		updateErr := cli.StateStore.ReplaceCachedMembers(ctx, roomID, maps.Values(stateMap[event.StateMember]))
		if updateErr != nil {
			cli.cliOrContextLog(ctx).Warn().Err(updateErr).
				Stringer("room_id", roomID).
				Msg("Failed to update members in state store after fetching members")
		}
	}
	return
}

// StateAsArray gets all the state in a room as an array. It does not update the state store.
// Use State to get the events as a map and also update the state store.
func (cli *Client) StateAsArray(ctx context.Context, roomID id.RoomID) (state []*event.Event, err error) {
	_, err = cli.MakeRequest(ctx, http.MethodGet, cli.BuildClientURL("v3", "rooms", roomID, "state"), nil, &state)
	if err == nil {
		for _, evt := range state {
			evt.Type.Class = event.StateEventType
		}
	}
	return
}

// GetMediaConfig fetches the configuration of the content repository, such as upload limitations.
func (cli *Client) GetMediaConfig(ctx context.Context) (resp *RespMediaConfig, err error) {
	_, err = cli.MakeRequest(ctx, http.MethodGet, cli.BuildClientURL("v1", "media", "config"), nil, &resp)
	return
}

func (cli *Client) RequestOpenIDToken(ctx context.Context) (resp *RespOpenIDToken, err error) {
	_, err = cli.MakeRequest(ctx, http.MethodPost, cli.BuildClientURL("v3", "user", cli.UserID, "openid", "request_token"), nil, &resp)
	return
}

// UploadLink uploads an HTTP URL and then returns an MXC URI.
func (cli *Client) UploadLink(ctx context.Context, link string) (*RespMediaUpload, error) {
	if cli == nil {
		return nil, ErrClientIsNil
	}

	req, err := http.NewRequestWithContext(ctx, http.MethodGet, link, nil)
	if err != nil {
		return nil, err
	}

	res, err := cli.Client.Do(req)
	if res != nil {
		defer res.Body.Close()
	}
	if err != nil {
		return nil, err
	}
	return cli.Upload(ctx, res.Body, res.Header.Get("Content-Type"), res.ContentLength)
}

func (cli *Client) Download(ctx context.Context, mxcURL id.ContentURI) (*http.Response, error) {
	_, resp, err := cli.MakeFullRequestWithResp(ctx, FullRequest{
		Method:           http.MethodGet,
		URL:              cli.BuildClientURL("v1", "media", "download", mxcURL.Homeserver, mxcURL.FileID),
		DontReadResponse: true,
	})
	return resp, err
}

type DownloadThumbnailExtra struct {
	Method   string
	Animated bool
}

func (cli *Client) DownloadThumbnail(ctx context.Context, mxcURL id.ContentURI, height, width int, extras ...DownloadThumbnailExtra) (*http.Response, error) {
	if len(extras) > 1 {
		panic(fmt.Errorf("invalid number of arguments to DownloadThumbnail: %d", len(extras)))
	}
	var extra DownloadThumbnailExtra
	if len(extras) == 1 {
		extra = extras[0]
	}
	path := ClientURLPath{"v1", "media", "thumbnail", mxcURL.Homeserver, mxcURL.FileID}
	query := map[string]string{
		"height": strconv.Itoa(height),
		"width":  strconv.Itoa(width),
	}
	if extra.Method != "" {
		query["method"] = extra.Method
	}
	if extra.Animated {
		query["animated"] = "true"
	}
	_, resp, err := cli.MakeFullRequestWithResp(ctx, FullRequest{
		Method:           http.MethodGet,
		URL:              cli.BuildURLWithQuery(path, query),
		DontReadResponse: true,
	})
	return resp, err
}

func (cli *Client) DownloadBytes(ctx context.Context, mxcURL id.ContentURI) ([]byte, error) {
	resp, err := cli.Download(ctx, mxcURL)
	if err != nil {
		return nil, err
	}
	defer resp.Body.Close()
	return io.ReadAll(resp.Body)
}

type ReqCreateMXC struct {
	BeeperUniqueID string
	BeeperRoomID   id.RoomID
}

// CreateMXC creates a blank Matrix content URI to allow uploading the content asynchronously later.
//
// See https://spec.matrix.org/v1.7/client-server-api/#post_matrixmediav1create
func (cli *Client) CreateMXC(ctx context.Context, extra ...ReqCreateMXC) (*RespCreateMXC, error) {
	var m RespCreateMXC
	query := map[string]string{}
	if len(extra) > 0 {
		if extra[0].BeeperUniqueID != "" {
			query["com.beeper.unique_id"] = extra[0].BeeperUniqueID
		}
		if extra[0].BeeperRoomID != "" {
			query["com.beeper.room_id"] = string(extra[0].BeeperRoomID)
		}
	}
	createURL := cli.BuildURLWithQuery(MediaURLPath{"v1", "create"}, query)
	_, err := cli.MakeRequest(ctx, http.MethodPost, createURL, nil, &m)
	return &m, err
}

// UploadAsync creates a blank content URI with CreateMXC, starts uploading the data in the background
// and returns the created MXC immediately.
//
// See https://spec.matrix.org/v1.7/client-server-api/#post_matrixmediav1create
// and https://spec.matrix.org/v1.7/client-server-api/#put_matrixmediav3uploadservernamemediaid
func (cli *Client) UploadAsync(ctx context.Context, req ReqUploadMedia) (*RespCreateMXC, error) {
	resp, err := cli.CreateMXC(ctx)
	if err != nil {
		req.DoneCallback()
		return nil, err
	}
	req.MXC = resp.ContentURI
	req.UnstableUploadURL = resp.UnstableUploadURL
	go func() {
		_, err = cli.UploadMedia(ctx, req)
		if err != nil {
			cli.Log.Error().Stringer("mxc", req.MXC).Err(err).Msg("Async upload of media failed")
		}
	}()
	return resp, nil
}

func (cli *Client) UploadBytes(ctx context.Context, data []byte, contentType string) (*RespMediaUpload, error) {
	return cli.UploadBytesWithName(ctx, data, contentType, "")
}

func (cli *Client) UploadBytesWithName(ctx context.Context, data []byte, contentType, fileName string) (*RespMediaUpload, error) {
	return cli.UploadMedia(ctx, ReqUploadMedia{
		ContentBytes: data,
		ContentType:  contentType,
		FileName:     fileName,
	})
}

// Upload uploads the given data to the content repository and returns an MXC URI.
//
// Deprecated: UploadMedia should be used instead.
func (cli *Client) Upload(ctx context.Context, content io.Reader, contentType string, contentLength int64) (*RespMediaUpload, error) {
	return cli.UploadMedia(ctx, ReqUploadMedia{
		Content:       content,
		ContentLength: contentLength,
		ContentType:   contentType,
	})
}

type ReqUploadMedia struct {
	ContentBytes  []byte
	Content       io.Reader
	ContentLength int64
	ContentType   string
	FileName      string

	DoneCallback func()

	// MXC specifies an existing MXC URI which doesn't have content yet to upload into.
	// See https://spec.matrix.org/unstable/client-server-api/#put_matrixmediav3uploadservernamemediaid
	MXC id.ContentURI

	// UnstableUploadURL specifies the URL to upload the content to. MXC must also be set.
	// see https://github.com/matrix-org/matrix-spec-proposals/pull/3870 for more info
	UnstableUploadURL string
}

func (cli *Client) tryUploadMediaToURL(ctx context.Context, url, contentType string, content io.Reader, contentLength int64) (*http.Response, error) {
	cli.Log.Debug().Str("url", url).Msg("Uploading media to external URL")
	req, err := http.NewRequestWithContext(ctx, http.MethodPut, url, content)
	if err != nil {
		return nil, err
	}
	req.ContentLength = contentLength
	req.Header.Set("Content-Type", contentType)
	if cli.UserAgent != "" {
		req.Header.Set("User-Agent", cli.UserAgent+" (external media uploader)")
	}

	if cli.ExternalClient != nil {
		return cli.ExternalClient.Do(req)
	} else {
		return http.DefaultClient.Do(req)
	}
}

func (cli *Client) uploadMediaToURL(ctx context.Context, data ReqUploadMedia) (*RespMediaUpload, error) {
	retries := cli.DefaultHTTPRetries
	reader := data.Content
	if data.ContentBytes != nil {
		data.ContentLength = int64(len(data.ContentBytes))
		reader = bytes.NewReader(data.ContentBytes)
	} else if rsc, ok := reader.(io.ReadSeekCloser); ok {
		// Prevent HTTP from closing the request body, it might be needed for retries
		reader = nopCloseSeeker{rsc}
	}
	readerSeeker, canSeek := reader.(io.ReadSeeker)
	if !canSeek {
		retries = 0
	}
	for {
		resp, err := cli.tryUploadMediaToURL(ctx, data.UnstableUploadURL, data.ContentType, reader, data.ContentLength)
		if err == nil {
			if resp.StatusCode >= 200 && resp.StatusCode < 300 {
				// Everything is fine
				break
			}
			err = fmt.Errorf("HTTP %d", resp.StatusCode)
		} else if errors.Is(err, context.Canceled) {
			cli.Log.Warn().Str("url", data.UnstableUploadURL).Msg("External media upload canceled")
			return nil, err
		}
		if retries <= 0 {
			cli.Log.Warn().Str("url", data.UnstableUploadURL).Err(err).
				Msg("Error uploading media to external URL, not retrying")
			return nil, err
		}
		cli.Log.Warn().Str("url", data.UnstableUploadURL).Err(err).
			Msg("Error uploading media to external URL, retrying")
		retries--
		_, err = readerSeeker.Seek(0, io.SeekStart)
		if err != nil {
			return nil, fmt.Errorf("failed to seek back to start of reader: %w", err)
		}
	}

	query := map[string]string{}
	if len(data.FileName) > 0 {
		query["filename"] = data.FileName
	}

	notifyURL := cli.BuildURLWithQuery(MediaURLPath{"unstable", "com.beeper.msc3870", "upload", data.MXC.Homeserver, data.MXC.FileID, "complete"}, query)

	var m *RespMediaUpload
	_, err := cli.MakeRequest(ctx, http.MethodPost, notifyURL, nil, &m)
	if err != nil {
		return nil, err
	}

	return m, nil
}

type nopCloseSeeker struct {
	io.ReadSeeker
}

func (nopCloseSeeker) Close() error {
	return nil
}

// UploadMedia uploads the given data to the content repository and returns an MXC URI.
// See https://spec.matrix.org/v1.7/client-server-api/#post_matrixmediav3upload
func (cli *Client) UploadMedia(ctx context.Context, data ReqUploadMedia) (*RespMediaUpload, error) {
	if data.DoneCallback != nil {
		defer data.DoneCallback()
	}
	if cli == nil {
		return nil, ErrClientIsNil
	}
	if data.UnstableUploadURL != "" {
		if data.MXC.IsEmpty() {
			return nil, errors.New("MXC must also be set when uploading to external URL")
		}
		return cli.uploadMediaToURL(ctx, data)
	}
	u, _ := url.Parse(cli.BuildURL(MediaURLPath{"v3", "upload"}))
	method := http.MethodPost
	if !data.MXC.IsEmpty() {
		u, _ = url.Parse(cli.BuildURL(MediaURLPath{"v3", "upload", data.MXC.Homeserver, data.MXC.FileID}))
		method = http.MethodPut
	}
	if len(data.FileName) > 0 {
		q := u.Query()
		q.Set("filename", data.FileName)
		u.RawQuery = q.Encode()
	}

	var headers http.Header
	if len(data.ContentType) > 0 {
		headers = http.Header{"Content-Type": []string{data.ContentType}}
	}

	var m RespMediaUpload
	_, err := cli.MakeFullRequest(ctx, FullRequest{
		Method:        method,
		URL:           u.String(),
		Headers:       headers,
		RequestBytes:  data.ContentBytes,
		RequestBody:   data.Content,
		RequestLength: data.ContentLength,
		ResponseJSON:  &m,
	})
	return &m, err
}

// GetURLPreview asks the homeserver to fetch a preview for a given URL.
//
// See https://spec.matrix.org/v1.2/client-server-api/#get_matrixmediav3preview_url
func (cli *Client) GetURLPreview(ctx context.Context, url string) (*RespPreviewURL, error) {
	reqURL := cli.BuildURLWithQuery(ClientURLPath{"v1", "media", "preview_url"}, map[string]string{
		"url": url,
	})
	var output RespPreviewURL
	_, err := cli.MakeRequest(ctx, http.MethodGet, reqURL, nil, &output)
	return &output, err
}

// JoinedMembers returns a map of joined room members. See https://spec.matrix.org/v1.2/client-server-api/#get_matrixclientv3roomsroomidjoined_members
//
// In general, usage of this API is discouraged in favour of /sync, as calling this API can race with incoming membership changes.
// This API is primarily designed for application services which may want to efficiently look up joined members in a room.
func (cli *Client) JoinedMembers(ctx context.Context, roomID id.RoomID) (resp *RespJoinedMembers, err error) {
	u := cli.BuildClientURL("v3", "rooms", roomID, "joined_members")
	_, err = cli.MakeRequest(ctx, http.MethodGet, u, nil, &resp)
	if err == nil && cli.StateStore != nil {
		fakeEvents := make([]*event.Event, len(resp.Joined))
		i := 0
		for userID, member := range resp.Joined {
			fakeEvents[i] = &event.Event{
				StateKey: ptr.Ptr(userID.String()),
				Type:     event.StateMember,
				RoomID:   roomID,
				Content: event.Content{Parsed: &event.MemberEventContent{
					Membership:  event.MembershipJoin,
					AvatarURL:   id.ContentURIString(member.AvatarURL),
					Displayname: member.DisplayName,
				}},
			}
			i++
		}
		updateErr := cli.StateStore.ReplaceCachedMembers(ctx, roomID, fakeEvents, event.MembershipJoin)
		if updateErr != nil {
			cli.cliOrContextLog(ctx).Warn().Err(updateErr).
				Stringer("room_id", roomID).
				Msg("Failed to update members in state store after fetching joined members")
		}
	}
	return
}

func (cli *Client) Members(ctx context.Context, roomID id.RoomID, req ...ReqMembers) (resp *RespMembers, err error) {
	var extra ReqMembers
	if len(req) > 0 {
		extra = req[0]
	}
	query := map[string]string{}
	if len(extra.At) > 0 {
		query["at"] = extra.At
	}
	if len(extra.Membership) > 0 {
		query["membership"] = string(extra.Membership)
	}
	if len(extra.NotMembership) > 0 {
		query["not_membership"] = string(extra.NotMembership)
	}
	u := cli.BuildURLWithQuery(ClientURLPath{"v3", "rooms", roomID, "members"}, query)
	_, err = cli.MakeRequest(ctx, http.MethodGet, u, nil, &resp)
	if err == nil {
		for _, evt := range resp.Chunk {
			_ = evt.Content.ParseRaw(evt.Type)
		}
	}
	if err == nil && cli.StateStore != nil {
		var onlyMemberships []event.Membership
		if extra.Membership != "" {
			onlyMemberships = []event.Membership{extra.Membership}
		} else if extra.NotMembership != "" {
			onlyMemberships = []event.Membership{event.MembershipJoin, event.MembershipLeave, event.MembershipInvite, event.MembershipBan, event.MembershipKnock}
			onlyMemberships = slices.DeleteFunc(onlyMemberships, func(m event.Membership) bool {
				return m == extra.NotMembership
			})
		}
		updateErr := cli.StateStore.ReplaceCachedMembers(ctx, roomID, resp.Chunk, onlyMemberships...)
		if updateErr != nil {
			cli.cliOrContextLog(ctx).Warn().Err(updateErr).
				Stringer("room_id", roomID).
				Msg("Failed to update members in state store after fetching members")
		}
	}
	return
}

// JoinedRooms returns a list of rooms which the client is joined to. See https://spec.matrix.org/v1.2/client-server-api/#get_matrixclientv3joined_rooms
//
// In general, usage of this API is discouraged in favour of /sync, as calling this API can race with incoming membership changes.
// This API is primarily designed for application services which may want to efficiently look up joined rooms.
func (cli *Client) JoinedRooms(ctx context.Context) (resp *RespJoinedRooms, err error) {
	u := cli.BuildClientURL("v3", "joined_rooms")
	_, err = cli.MakeRequest(ctx, http.MethodGet, u, nil, &resp)
	return
}

func (cli *Client) PublicRooms(ctx context.Context, req *ReqPublicRooms) (resp *RespPublicRooms, err error) {
	urlPath := cli.BuildURLWithQuery(ClientURLPath{"v3", "publicRooms"}, req.Query())
	_, err = cli.MakeRequest(ctx, http.MethodGet, urlPath, nil, &resp)
	return
}

// Hierarchy returns a list of rooms that are in the room's hierarchy. See https://spec.matrix.org/v1.4/client-server-api/#get_matrixclientv1roomsroomidhierarchy
//
// The hierarchy API is provided to walk the space tree and discover the rooms with their aesthetic details. works in a depth-first manner:
// when it encounters another space as a child it recurses into that space before returning non-space children.
//
// The second function parameter specifies query parameters to limit the response. No query parameters will be added if it's nil.
func (cli *Client) Hierarchy(ctx context.Context, roomID id.RoomID, req *ReqHierarchy) (resp *RespHierarchy, err error) {
	urlPath := cli.BuildURLWithQuery(ClientURLPath{"v1", "rooms", roomID, "hierarchy"}, req.Query())
	_, err = cli.MakeRequest(ctx, http.MethodGet, urlPath, nil, &resp)
	return
}

// Messages returns a list of message and state events for a room. It uses
// pagination query parameters to paginate history in the room.
// See https://spec.matrix.org/v1.12/client-server-api/#get_matrixclientv3roomsroomidmessages
func (cli *Client) Messages(ctx context.Context, roomID id.RoomID, from, to string, dir Direction, filter *FilterPart, limit int) (resp *RespMessages, err error) {
	query := map[string]string{
		"dir": string(dir),
	}
	if filter != nil {
		filterJSON, err := json.Marshal(filter)
		if err != nil {
			return nil, err
		}
		query["filter"] = string(filterJSON)
	}
	if from != "" {
		query["from"] = from
	}
	if to != "" {
		query["to"] = to
	}
	if limit != 0 {
		query["limit"] = strconv.Itoa(limit)
	}

	urlPath := cli.BuildURLWithQuery(ClientURLPath{"v3", "rooms", roomID, "messages"}, query)
	_, err = cli.MakeRequest(ctx, http.MethodGet, urlPath, nil, &resp)
	return
}

// TimestampToEvent finds the ID of the event closest to the given timestamp.
//
// See https://spec.matrix.org/v1.6/client-server-api/#get_matrixclientv1roomsroomidtimestamp_to_event
func (cli *Client) TimestampToEvent(ctx context.Context, roomID id.RoomID, timestamp time.Time, dir Direction) (resp *RespTimestampToEvent, err error) {
	query := map[string]string{
		"ts":  strconv.FormatInt(timestamp.UnixMilli(), 10),
		"dir": string(dir),
	}
	urlPath := cli.BuildURLWithQuery(ClientURLPath{"v1", "rooms", roomID, "timestamp_to_event"}, query)
	_, err = cli.MakeRequest(ctx, http.MethodGet, urlPath, nil, &resp)
	return
}

// Context returns a number of events that happened just before and after the
// specified event. It use pagination query parameters to paginate history in
// the room.
// See https://spec.matrix.org/v1.2/client-server-api/#get_matrixclientv3roomsroomidcontexteventid
func (cli *Client) Context(ctx context.Context, roomID id.RoomID, eventID id.EventID, filter *FilterPart, limit int) (resp *RespContext, err error) {
	query := map[string]string{}
	if filter != nil {
		filterJSON, err := json.Marshal(filter)
		if err != nil {
			return nil, err
		}
		query["filter"] = string(filterJSON)
	}
	if limit != 0 {
		query["limit"] = strconv.Itoa(limit)
	}

	urlPath := cli.BuildURLWithQuery(ClientURLPath{"v3", "rooms", roomID, "context", eventID}, query)
	_, err = cli.MakeRequest(ctx, http.MethodGet, urlPath, nil, &resp)
	return
}

func (cli *Client) GetEvent(ctx context.Context, roomID id.RoomID, eventID id.EventID) (resp *event.Event, err error) {
	urlPath := cli.BuildClientURL("v3", "rooms", roomID, "event", eventID)
	_, err = cli.MakeRequest(ctx, http.MethodGet, urlPath, nil, &resp)
	return
}

func (cli *Client) GetUnredactedEventContent(ctx context.Context, roomID id.RoomID, eventID id.EventID) (resp *event.Event, err error) {
	urlPath := cli.BuildURLWithQuery(ClientURLPath{"v3", "rooms", roomID, "event", eventID}, map[string]string{
		"fi.mau.msc2815.include_unredacted_content": "true",
	})
	_, err = cli.MakeRequest(ctx, http.MethodGet, urlPath, nil, &resp)
	return
}

func (cli *Client) GetRelations(ctx context.Context, roomID id.RoomID, eventID id.EventID, req *ReqGetRelations) (resp *RespGetRelations, err error) {
	urlPath := cli.BuildURLWithQuery(append(ClientURLPath{"v1", "rooms", roomID, "relations", eventID}, req.PathSuffix()...), req.Query())
	_, err = cli.MakeRequest(ctx, http.MethodGet, urlPath, nil, &resp)
	return
}

func (cli *Client) MarkRead(ctx context.Context, roomID id.RoomID, eventID id.EventID) (err error) {
	return cli.SendReceipt(ctx, roomID, eventID, event.ReceiptTypeRead, nil)
}

// MarkReadWithContent sends a read receipt including custom data.
//
// Deprecated: Use SendReceipt instead.
func (cli *Client) MarkReadWithContent(ctx context.Context, roomID id.RoomID, eventID id.EventID, content interface{}) (err error) {
	return cli.SendReceipt(ctx, roomID, eventID, event.ReceiptTypeRead, content)
}

// SendReceipt sends a receipt, usually specifically a read receipt.
//
// Passing nil as the content is safe, the library will automatically replace it with an empty JSON object.
// To mark a message in a specific thread as read, use pass a ReqSendReceipt as the content.
func (cli *Client) SendReceipt(ctx context.Context, roomID id.RoomID, eventID id.EventID, receiptType event.ReceiptType, content interface{}) (err error) {
	urlPath := cli.BuildClientURL("v3", "rooms", roomID, "receipt", receiptType, eventID)
	_, err = cli.MakeRequest(ctx, http.MethodPost, urlPath, content, nil)
	return
}

func (cli *Client) SetReadMarkers(ctx context.Context, roomID id.RoomID, content interface{}) (err error) {
	urlPath := cli.BuildClientURL("v3", "rooms", roomID, "read_markers")
	_, err = cli.MakeRequest(ctx, http.MethodPost, urlPath, content, nil)
	return
}

func (cli *Client) SetBeeperInboxState(ctx context.Context, roomID id.RoomID, content *ReqSetBeeperInboxState) (err error) {
	urlPath := cli.BuildClientURL("unstable", "com.beeper.inbox", "user", cli.UserID, "rooms", roomID, "inbox_state")
	_, err = cli.MakeRequest(ctx, http.MethodPut, urlPath, content, nil)
	return
}

func (cli *Client) AddTag(ctx context.Context, roomID id.RoomID, tag event.RoomTag, order float64) error {
	return cli.AddTagWithCustomData(ctx, roomID, tag, &event.TagMetadata{
		Order: json.Number(strconv.FormatFloat(order, 'e', -1, 64)),
	})
}

func (cli *Client) AddTagWithCustomData(ctx context.Context, roomID id.RoomID, tag event.RoomTag, data any) (err error) {
	urlPath := cli.BuildClientURL("v3", "user", cli.UserID, "rooms", roomID, "tags", tag)
	_, err = cli.MakeRequest(ctx, http.MethodPut, urlPath, data, nil)
	return
}

func (cli *Client) GetTags(ctx context.Context, roomID id.RoomID) (tags event.TagEventContent, err error) {
	err = cli.GetTagsWithCustomData(ctx, roomID, &tags)
	return
}

func (cli *Client) GetTagsWithCustomData(ctx context.Context, roomID id.RoomID, resp any) (err error) {
	urlPath := cli.BuildClientURL("v3", "user", cli.UserID, "rooms", roomID, "tags")
	_, err = cli.MakeRequest(ctx, http.MethodGet, urlPath, nil, &resp)
	return
}

func (cli *Client) RemoveTag(ctx context.Context, roomID id.RoomID, tag event.RoomTag) (err error) {
	urlPath := cli.BuildClientURL("v3", "user", cli.UserID, "rooms", roomID, "tags", tag)
	_, err = cli.MakeRequest(ctx, http.MethodDelete, urlPath, nil, nil)
	return
}

// Deprecated: Synapse may not handle setting m.tag directly properly, so you should use the Add/RemoveTag methods instead.
func (cli *Client) SetTags(ctx context.Context, roomID id.RoomID, tags event.Tags) (err error) {
	return cli.SetRoomAccountData(ctx, roomID, "m.tag", map[string]event.Tags{
		"tags": tags,
	})
}

// TurnServer returns turn server details and credentials for the client to use when initiating calls.
// See https://spec.matrix.org/v1.2/client-server-api/#get_matrixclientv3voipturnserver
func (cli *Client) TurnServer(ctx context.Context) (resp *RespTurnServer, err error) {
	urlPath := cli.BuildClientURL("v3", "voip", "turnServer")
	_, err = cli.MakeRequest(ctx, http.MethodGet, urlPath, nil, &resp)
	return
}

func (cli *Client) CreateAlias(ctx context.Context, alias id.RoomAlias, roomID id.RoomID) (resp *RespAliasCreate, err error) {
	urlPath := cli.BuildClientURL("v3", "directory", "room", alias)
	_, err = cli.MakeRequest(ctx, http.MethodPut, urlPath, &ReqAliasCreate{RoomID: roomID}, &resp)
	return
}

func (cli *Client) ResolveAlias(ctx context.Context, alias id.RoomAlias) (resp *RespAliasResolve, err error) {
	urlPath := cli.BuildClientURL("v3", "directory", "room", alias)
	_, err = cli.MakeRequest(ctx, http.MethodGet, urlPath, nil, &resp)
	return
}

func (cli *Client) DeleteAlias(ctx context.Context, alias id.RoomAlias) (resp *RespAliasDelete, err error) {
	urlPath := cli.BuildClientURL("v3", "directory", "room", alias)
	_, err = cli.MakeRequest(ctx, http.MethodDelete, urlPath, nil, &resp)
	return
}

func (cli *Client) GetAliases(ctx context.Context, roomID id.RoomID) (resp *RespAliasList, err error) {
	urlPath := cli.BuildClientURL("v3", "rooms", roomID, "aliases")
	_, err = cli.MakeRequest(ctx, http.MethodGet, urlPath, nil, &resp)
	return
}

func (cli *Client) UploadKeys(ctx context.Context, req *ReqUploadKeys) (resp *RespUploadKeys, err error) {
	urlPath := cli.BuildClientURL("v3", "keys", "upload")
	_, err = cli.MakeRequest(ctx, http.MethodPost, urlPath, req, &resp)
	return
}

func (cli *Client) QueryKeys(ctx context.Context, req *ReqQueryKeys) (resp *RespQueryKeys, err error) {
	urlPath := cli.BuildClientURL("v3", "keys", "query")
	_, err = cli.MakeRequest(ctx, http.MethodPost, urlPath, req, &resp)
	return
}

func (cli *Client) ClaimKeys(ctx context.Context, req *ReqClaimKeys) (resp *RespClaimKeys, err error) {
	urlPath := cli.BuildClientURL("v3", "keys", "claim")
	_, err = cli.MakeRequest(ctx, http.MethodPost, urlPath, req, &resp)
	return
}

func (cli *Client) GetKeyChanges(ctx context.Context, from, to string) (resp *RespKeyChanges, err error) {
	urlPath := cli.BuildURLWithQuery(ClientURLPath{"v3", "keys", "changes"}, map[string]string{
		"from": from,
		"to":   to,
	})
	_, err = cli.MakeRequest(ctx, http.MethodPost, urlPath, nil, &resp)
	return
}

// GetKeyBackup retrieves the keys from the backup.
//
// See: https://spec.matrix.org/v1.9/client-server-api/#get_matrixclientv3room_keyskeys
func (cli *Client) GetKeyBackup(ctx context.Context, version id.KeyBackupVersion) (resp *RespRoomKeys[backup.EncryptedSessionData[backup.MegolmSessionData]], err error) {
	urlPath := cli.BuildURLWithQuery(ClientURLPath{"v3", "room_keys", "keys"}, map[string]string{
		"version": string(version),
	})
	_, err = cli.MakeRequest(ctx, http.MethodGet, urlPath, nil, &resp)
	return
}

// PutKeysInBackup stores several keys in the backup.
//
// See: https://spec.matrix.org/v1.9/client-server-api/#put_matrixclientv3room_keyskeys
func (cli *Client) PutKeysInBackup(ctx context.Context, version id.KeyBackupVersion, req *ReqKeyBackup) (resp *RespRoomKeysUpdate, err error) {
	urlPath := cli.BuildURLWithQuery(ClientURLPath{"v3", "room_keys", "keys"}, map[string]string{
		"version": string(version),
	})
	_, err = cli.MakeRequest(ctx, http.MethodPut, urlPath, req, &resp)
	return
}

// DeleteKeyBackup deletes all keys from the backup.
//
// See: https://spec.matrix.org/v1.9/client-server-api/#delete_matrixclientv3room_keyskeys
func (cli *Client) DeleteKeyBackup(ctx context.Context, version id.KeyBackupVersion) (resp *RespRoomKeysUpdate, err error) {
	urlPath := cli.BuildURLWithQuery(ClientURLPath{"v3", "room_keys", "keys"}, map[string]string{
		"version": string(version),
	})
	_, err = cli.MakeRequest(ctx, http.MethodDelete, urlPath, nil, &resp)
	return
}

// GetKeyBackupForRoom retrieves the keys from the backup for the given room.
//
// See: https://spec.matrix.org/v1.9/client-server-api/#get_matrixclientv3room_keyskeysroomid
func (cli *Client) GetKeyBackupForRoom(
	ctx context.Context, version id.KeyBackupVersion, roomID id.RoomID,
) (resp *RespRoomKeyBackup[backup.EncryptedSessionData[backup.MegolmSessionData]], err error) {
	urlPath := cli.BuildURLWithQuery(ClientURLPath{"v3", "room_keys", "keys", roomID.String()}, map[string]string{
		"version": string(version),
	})
	_, err = cli.MakeRequest(ctx, http.MethodGet, urlPath, nil, &resp)
	return
}

// PutKeysInBackupForRoom stores several keys in the backup for the given room.
//
// See: https://spec.matrix.org/v1.9/client-server-api/#put_matrixclientv3room_keyskeysroomid
func (cli *Client) PutKeysInBackupForRoom(ctx context.Context, version id.KeyBackupVersion, roomID id.RoomID, req *ReqRoomKeyBackup) (resp *RespRoomKeysUpdate, err error) {
	urlPath := cli.BuildURLWithQuery(ClientURLPath{"v3", "room_keys", "keys", roomID.String()}, map[string]string{
		"version": string(version),
	})
	_, err = cli.MakeRequest(ctx, http.MethodPut, urlPath, req, &resp)
	return
}

// DeleteKeysFromBackupForRoom deletes all the keys in the backup for the given
// room.
//
// See: https://spec.matrix.org/v1.9/client-server-api/#delete_matrixclientv3room_keyskeysroomid
func (cli *Client) DeleteKeysFromBackupForRoom(ctx context.Context, version id.KeyBackupVersion, roomID id.RoomID) (resp *RespRoomKeysUpdate, err error) {
	urlPath := cli.BuildURLWithQuery(ClientURLPath{"v3", "room_keys", "keys", roomID.String()}, map[string]string{
		"version": string(version),
	})
	_, err = cli.MakeRequest(ctx, http.MethodDelete, urlPath, nil, &resp)
	return
}

// GetKeyBackupForRoomAndSession retrieves a key from the backup.
//
// See: https://spec.matrix.org/v1.9/client-server-api/#get_matrixclientv3room_keyskeysroomidsessionid
func (cli *Client) GetKeyBackupForRoomAndSession(
	ctx context.Context, version id.KeyBackupVersion, roomID id.RoomID, sessionID id.SessionID,
) (resp *RespKeyBackupData[backup.EncryptedSessionData[backup.MegolmSessionData]], err error) {
	urlPath := cli.BuildURLWithQuery(ClientURLPath{"v3", "room_keys", "keys", roomID.String(), sessionID.String()}, map[string]string{
		"version": string(version),
	})
	_, err = cli.MakeRequest(ctx, http.MethodGet, urlPath, nil, &resp)
	return
}

// PutKeysInBackupForRoomAndSession stores a key in the backup.
//
// See: https://spec.matrix.org/v1.9/client-server-api/#put_matrixclientv3room_keyskeysroomidsessionid
func (cli *Client) PutKeysInBackupForRoomAndSession(ctx context.Context, version id.KeyBackupVersion, roomID id.RoomID, sessionID id.SessionID, req *ReqKeyBackupData) (resp *RespRoomKeysUpdate, err error) {
	urlPath := cli.BuildURLWithQuery(ClientURLPath{"v3", "room_keys", "keys", roomID.String(), sessionID.String()}, map[string]string{
		"version": string(version),
	})
	_, err = cli.MakeRequest(ctx, http.MethodPut, urlPath, req, &resp)
	return
}

// DeleteKeysInBackupForRoomAndSession deletes a key from the backup.
//
// See: https://spec.matrix.org/v1.9/client-server-api/#delete_matrixclientv3room_keyskeysroomidsessionid
func (cli *Client) DeleteKeysInBackupForRoomAndSession(ctx context.Context, version id.KeyBackupVersion, roomID id.RoomID, sessionID id.SessionID) (resp *RespRoomKeysUpdate, err error) {
	urlPath := cli.BuildURLWithQuery(ClientURLPath{"v3", "room_keys", "keys", roomID.String(), sessionID.String()}, map[string]string{
		"version": string(version),
	})
	_, err = cli.MakeRequest(ctx, http.MethodDelete, urlPath, nil, &resp)
	return
}

// GetKeyBackupLatestVersion returns information about the latest backup version.
//
// See: https://spec.matrix.org/v1.9/client-server-api/#get_matrixclientv3room_keysversion
func (cli *Client) GetKeyBackupLatestVersion(ctx context.Context) (resp *RespRoomKeysVersion[backup.MegolmAuthData], err error) {
	urlPath := cli.BuildClientURL("v3", "room_keys", "version")
	_, err = cli.MakeRequest(ctx, http.MethodGet, urlPath, nil, &resp)
	return
}

// CreateKeyBackupVersion creates a new key backup.
//
// See: https://spec.matrix.org/v1.9/client-server-api/#post_matrixclientv3room_keysversion
func (cli *Client) CreateKeyBackupVersion(ctx context.Context, req *ReqRoomKeysVersionCreate[backup.MegolmAuthData]) (resp *RespRoomKeysVersionCreate, err error) {
	urlPath := cli.BuildClientURL("v3", "room_keys", "version")
	_, err = cli.MakeRequest(ctx, http.MethodPost, urlPath, req, &resp)
	return
}

// GetKeyBackupVersion returns information about an existing key backup.
//
// See: https://spec.matrix.org/v1.9/client-server-api/#get_matrixclientv3room_keysversionversion
func (cli *Client) GetKeyBackupVersion(ctx context.Context, version id.KeyBackupVersion) (resp *RespRoomKeysVersion[backup.MegolmAuthData], err error) {
	urlPath := cli.BuildClientURL("v3", "room_keys", "version", version)
	_, err = cli.MakeRequest(ctx, http.MethodGet, urlPath, nil, &resp)
	return
}

// UpdateKeyBackupVersion updates information about an existing key backup. Only
// the auth_data can be modified.
//
// See: https://spec.matrix.org/v1.9/client-server-api/#put_matrixclientv3room_keysversionversion
func (cli *Client) UpdateKeyBackupVersion(ctx context.Context, version id.KeyBackupVersion, req *ReqRoomKeysVersionUpdate[backup.MegolmAuthData]) error {
	urlPath := cli.BuildClientURL("v3", "room_keys", "version", version)
	_, err := cli.MakeRequest(ctx, http.MethodPut, urlPath, nil, nil)
	return err
}

// DeleteKeyBackupVersion deletes an existing key backup. Both the information
// about the backup, as well as all key data related to the backup will be
// deleted.
//
// See: https://spec.matrix.org/v1.1/client-server-api/#delete_matrixclientv3room_keysversionversion
func (cli *Client) DeleteKeyBackupVersion(ctx context.Context, version id.KeyBackupVersion) error {
	urlPath := cli.BuildClientURL("v3", "room_keys", "version", version)
	_, err := cli.MakeRequest(ctx, http.MethodDelete, urlPath, nil, nil)
	return err
}

func (cli *Client) SendToDevice(ctx context.Context, eventType event.Type, req *ReqSendToDevice) (resp *RespSendToDevice, err error) {
	urlPath := cli.BuildClientURL("v3", "sendToDevice", eventType.String(), cli.TxnID())
	_, err = cli.MakeRequest(ctx, http.MethodPut, urlPath, req, &resp)
	return
}

func (cli *Client) GetDevicesInfo(ctx context.Context) (resp *RespDevicesInfo, err error) {
	urlPath := cli.BuildClientURL("v3", "devices")
	_, err = cli.MakeRequest(ctx, http.MethodGet, urlPath, nil, &resp)
	return
}

func (cli *Client) GetDeviceInfo(ctx context.Context, deviceID id.DeviceID) (resp *RespDeviceInfo, err error) {
	urlPath := cli.BuildClientURL("v3", "devices", deviceID)
	_, err = cli.MakeRequest(ctx, http.MethodGet, urlPath, nil, &resp)
	return
}

func (cli *Client) SetDeviceInfo(ctx context.Context, deviceID id.DeviceID, req *ReqDeviceInfo) error {
	urlPath := cli.BuildClientURL("v3", "devices", deviceID)
	_, err := cli.MakeRequest(ctx, http.MethodPut, urlPath, req, nil)
	return err
}

func (cli *Client) DeleteDevice(ctx context.Context, deviceID id.DeviceID, req *ReqDeleteDevice) error {
	urlPath := cli.BuildClientURL("v3", "devices", deviceID)
	_, err := cli.MakeRequest(ctx, http.MethodDelete, urlPath, req, nil)
	return err
}

func (cli *Client) DeleteDevices(ctx context.Context, req *ReqDeleteDevices) error {
	urlPath := cli.BuildClientURL("v3", "delete_devices")
	_, err := cli.MakeRequest(ctx, http.MethodPost, urlPath, req, nil)
	return err
}

type UIACallback = func(*RespUserInteractive) interface{}

// UploadCrossSigningKeys uploads the given cross-signing keys to the server.
// Because the endpoint requires user-interactive authentication a callback must be provided that,
// given the UI auth parameters, produces the required result (or nil to end the flow).
func (cli *Client) UploadCrossSigningKeys(ctx context.Context, keys *UploadCrossSigningKeysReq, uiaCallback UIACallback) error {
	content, err := cli.MakeFullRequest(ctx, FullRequest{
		Method:           http.MethodPost,
		URL:              cli.BuildClientURL("v3", "keys", "device_signing", "upload"),
		RequestJSON:      keys,
		SensitiveContent: keys.Auth != nil,
	})
	if respErr, ok := err.(HTTPError); ok && respErr.IsStatus(http.StatusUnauthorized) && uiaCallback != nil {
		// try again with UI auth
		var uiAuthResp RespUserInteractive
		if err := json.Unmarshal(content, &uiAuthResp); err != nil {
			return fmt.Errorf("failed to decode UIA response: %w", err)
		}
		auth := uiaCallback(&uiAuthResp)
		if auth != nil {
			keys.Auth = auth
			return cli.UploadCrossSigningKeys(ctx, keys, nil)
		}
	}
	return err
}

func (cli *Client) UploadSignatures(ctx context.Context, req *ReqUploadSignatures) (resp *RespUploadSignatures, err error) {
	urlPath := cli.BuildClientURL("v3", "keys", "signatures", "upload")
	_, err = cli.MakeRequest(ctx, http.MethodPost, urlPath, req, &resp)
	return
}

// GetPushRules returns the push notification rules for the global scope.
func (cli *Client) GetPushRules(ctx context.Context) (*pushrules.PushRuleset, error) {
	return cli.GetScopedPushRules(ctx, "global")
}

// GetScopedPushRules returns the push notification rules for the given scope.
func (cli *Client) GetScopedPushRules(ctx context.Context, scope string) (resp *pushrules.PushRuleset, err error) {
	u, _ := url.Parse(cli.BuildClientURL("v3", "pushrules", scope))
	// client.BuildURL returns the URL without a trailing slash, but the pushrules endpoint requires the slash.
	u.Path += "/"
	_, err = cli.MakeRequest(ctx, http.MethodGet, u.String(), nil, &resp)
	return
}

func (cli *Client) GetPushRule(ctx context.Context, scope string, kind pushrules.PushRuleType, ruleID string) (resp *pushrules.PushRule, err error) {
	urlPath := cli.BuildClientURL("v3", "pushrules", scope, kind, ruleID)
	_, err = cli.MakeRequest(ctx, http.MethodGet, urlPath, nil, &resp)
	if resp != nil {
		resp.Type = kind
	}
	return
}

func (cli *Client) DeletePushRule(ctx context.Context, scope string, kind pushrules.PushRuleType, ruleID string) error {
	urlPath := cli.BuildClientURL("v3", "pushrules", scope, kind, ruleID)
	_, err := cli.MakeRequest(ctx, http.MethodDelete, urlPath, nil, nil)
	return err
}

func (cli *Client) PutPushRule(ctx context.Context, scope string, kind pushrules.PushRuleType, ruleID string, req *ReqPutPushRule) error {
	query := make(map[string]string)
	if len(req.After) > 0 {
		query["after"] = req.After
	}
	if len(req.Before) > 0 {
		query["before"] = req.Before
	}
	urlPath := cli.BuildURLWithQuery(ClientURLPath{"v3", "pushrules", scope, kind, ruleID}, query)
	_, err := cli.MakeRequest(ctx, http.MethodPut, urlPath, req, nil)
	return err
}

func (cli *Client) ReportEvent(ctx context.Context, roomID id.RoomID, eventID id.EventID, reason string) error {
	urlPath := cli.BuildClientURL("v3", "rooms", roomID, "report", eventID)
	_, err := cli.MakeRequest(ctx, http.MethodPost, urlPath, &ReqReport{Reason: reason, Score: -100}, nil)
	return err
}

func (cli *Client) ReportRoom(ctx context.Context, roomID id.RoomID, reason string) error {
	urlPath := cli.BuildClientURL("v3", "rooms", roomID, "report")
	_, err := cli.MakeRequest(ctx, http.MethodPost, urlPath, &ReqReport{Reason: reason, Score: -100}, nil)
	return err
}

// UnstableGetSuspendedStatus uses MSC4323 to check if a user is suspended.
func (cli *Client) UnstableGetSuspendedStatus(ctx context.Context, userID id.UserID) (res *RespSuspended, err error) {
	urlPath := cli.BuildClientURL("unstable", "uk.timedout.msc4323", "admin", "suspend", userID)
	_, err = cli.MakeRequest(ctx, http.MethodGet, urlPath, nil, res)
	return
}

// UnstableGetLockStatus uses MSC4323 to check if a user is locked.
func (cli *Client) UnstableGetLockStatus(ctx context.Context, userID id.UserID) (res *RespLocked, err error) {
	urlPath := cli.BuildClientURL("unstable", "uk.timedout.msc4323", "admin", "lock", userID)
	_, err = cli.MakeRequest(ctx, http.MethodGet, urlPath, nil, res)
	return
}

// UnstableSetSuspendedStatus uses MSC4323 to set whether a user account is suspended.
func (cli *Client) UnstableSetSuspendedStatus(ctx context.Context, userID id.UserID, suspended bool) (res *RespSuspended, err error) {
	urlPath := cli.BuildClientURL("unstable", "uk.timedout.msc4323", "admin", "suspend", userID)
	_, err = cli.MakeRequest(ctx, http.MethodPut, urlPath, &ReqSuspend{Suspended: suspended}, res)
	return
}

// UnstableSetLockStatus uses MSC4323 to set whether a user account is locked.
func (cli *Client) UnstableSetLockStatus(ctx context.Context, userID id.UserID, locked bool) (res *RespLocked, err error) {
	urlPath := cli.BuildClientURL("unstable", "uk.timedout.msc4323", "admin", "lock", userID)
	_, err = cli.MakeRequest(ctx, http.MethodPut, urlPath, &ReqLocked{Locked: locked}, res)
	return
}

func (cli *Client) AppservicePing(ctx context.Context, id, txnID string) (resp *RespAppservicePing, err error) {
	_, err = cli.MakeFullRequest(ctx, FullRequest{
		Method:       http.MethodPost,
		URL:          cli.BuildClientURL("v1", "appservice", id, "ping"),
		RequestJSON:  &ReqAppservicePing{TxnID: txnID},
		ResponseJSON: &resp,
		// This endpoint intentionally returns 50x, so don't retry
		MaxAttempts: 1,
	})
	return
}

func (cli *Client) BeeperBatchSend(ctx context.Context, roomID id.RoomID, req *ReqBeeperBatchSend) (resp *RespBeeperBatchSend, err error) {
	u := cli.BuildClientURL("unstable", "com.beeper.backfill", "rooms", roomID, "batch_send")
	_, err = cli.MakeRequest(ctx, http.MethodPost, u, req, &resp)
	return
}

func (cli *Client) BeeperMergeRooms(ctx context.Context, req *ReqBeeperMergeRoom) (resp *RespBeeperMergeRoom, err error) {
	urlPath := cli.BuildClientURL("unstable", "com.beeper.chatmerging", "merge")
	_, err = cli.MakeRequest(ctx, http.MethodPost, urlPath, req, &resp)
	return
}

func (cli *Client) BeeperSplitRoom(ctx context.Context, req *ReqBeeperSplitRoom) (resp *RespBeeperSplitRoom, err error) {
	urlPath := cli.BuildClientURL("unstable", "com.beeper.chatmerging", "rooms", req.RoomID, "split")
	_, err = cli.MakeRequest(ctx, http.MethodPost, urlPath, req, &resp)
	return
}
func (cli *Client) BeeperDeleteRoom(ctx context.Context, roomID id.RoomID) (err error) {
	urlPath := cli.BuildClientURL("unstable", "com.beeper.yeet", "rooms", roomID, "delete")
	_, err = cli.MakeRequest(ctx, http.MethodPost, urlPath, nil, nil)
	return
}

// TxnID returns the next transaction ID.
func (cli *Client) TxnID() string {
	if cli == nil {
		return "client is nil"
	}
	txnID := atomic.AddInt32(&cli.txnID, 1)
	return fmt.Sprintf("mautrix-go_%d_%d", time.Now().UnixNano(), txnID)
}

// NewClient creates a new Matrix Client ready for syncing
func NewClient(homeserverURL string, userID id.UserID, accessToken string) (*Client, error) {
	hsURL, err := ParseAndNormalizeBaseURL(homeserverURL)
	if err != nil {
		return nil, err
	}
	return &Client{
		AccessToken:   accessToken,
		UserAgent:     DefaultUserAgent,
		HomeserverURL: hsURL,
		UserID:        userID,
		Client:        &http.Client{Timeout: 180 * time.Second},
		Syncer:        NewDefaultSyncer(),
		Log:           zerolog.Nop(),
		// By default, use an in-memory store which will never save filter ids / next batch tokens to disk.
		// The client will work with this storer: it just won't remember across restarts.
		// In practice, a database backend should be used.
		Store: NewMemorySyncStore(),
	}, nil
}<|MERGE_RESOLUTION|>--- conflicted
+++ resolved
@@ -1126,12 +1126,9 @@
 // SetProfileField sets an arbitrary profile field. See https://spec.matrix.org/v1.16/client-server-api/#put_matrixclientv3profileuseridkeyname
 func (cli *Client) SetProfileField(ctx context.Context, key string, value any) (err error) {
 	urlPath := cli.BuildClientURL("v3", "profile", cli.UserID, key)
-<<<<<<< HEAD
-=======
 	if key != "displayname" && key != "avatar_url" && !cli.SpecVersions.Supports(FeatureArbitraryProfileFields) && cli.SpecVersions.Supports(FeatureUnstableProfileFields) {
 		urlPath = cli.BuildClientURL("unstable", "uk.tcpip.msc4133", "profile", cli.UserID, key)
 	}
->>>>>>> 50a49e01
 	_, err = cli.MakeRequest(ctx, http.MethodPut, urlPath, map[string]any{
 		key: value,
 	}, nil)
@@ -1141,12 +1138,9 @@
 // DeleteProfileField deletes an arbitrary profile field. See https://spec.matrix.org/v1.16/client-server-api/#put_matrixclientv3profileuseridkeyname
 func (cli *Client) DeleteProfileField(ctx context.Context, key string) (err error) {
 	urlPath := cli.BuildClientURL("v3", "profile", cli.UserID, key)
-<<<<<<< HEAD
-=======
 	if key != "displayname" && key != "avatar_url" && !cli.SpecVersions.Supports(FeatureArbitraryProfileFields) && cli.SpecVersions.Supports(FeatureUnstableProfileFields) {
 		urlPath = cli.BuildClientURL("unstable", "uk.tcpip.msc4133", "profile", cli.UserID, key)
 	}
->>>>>>> 50a49e01
 	_, err = cli.MakeRequest(ctx, http.MethodDelete, urlPath, nil, nil)
 	return
 }
@@ -1154,12 +1148,9 @@
 // GetProfileField gets an arbitrary profile field and parses the response into the given struct. See https://spec.matrix.org/unstable/client-server-api/#get_matrixclientv3profileuseridkeyname
 func (cli *Client) GetProfileField(ctx context.Context, userID id.UserID, key string, into any) (err error) {
 	urlPath := cli.BuildClientURL("v3", "profile", userID, key)
-<<<<<<< HEAD
-=======
 	if key != "displayname" && key != "avatar_url" && !cli.SpecVersions.Supports(FeatureArbitraryProfileFields) && cli.SpecVersions.Supports(FeatureUnstableProfileFields) {
 		urlPath = cli.BuildClientURL("unstable", "uk.tcpip.msc4133", "profile", cli.UserID, key)
 	}
->>>>>>> 50a49e01
 	_, err = cli.MakeRequest(ctx, http.MethodGet, urlPath, nil, into)
 	return
 }
