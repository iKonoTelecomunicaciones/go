// Copyright (c) 2020 Tulir Asokan
//
// This Source Code Form is subject to the terms of the Mozilla Public
// License, v. 2.0. If a copy of the MPL was not distributed with this
// file, You can obtain one at http://mozilla.org/MPL/2.0/.

package crypto

import (
	"errors"
	"fmt"
	"sync"
	"time"

	"maunium.net/go/mautrix/crypto/olm"
	"maunium.net/go/mautrix/crypto/ssss"
	"maunium.net/go/mautrix/id"

	"maunium.net/go/mautrix"
	"maunium.net/go/mautrix/event"
)

// Logger is a simple logging struct for OlmMachine.
// Implementations are recommended to use fmt.Sprintf and manually add a newline after the message.
type Logger interface {
	Error(message string, args ...interface{})
	Warn(message string, args ...interface{})
	Debug(message string, args ...interface{})
	Trace(message string, args ...interface{})
}

// OlmMachine is the main struct for handling Matrix end-to-end encryption.
type OlmMachine struct {
	Client *mautrix.Client
	SSSS   *ssss.Machine
	Log    Logger

	CryptoStore Store
	StateStore  StateStore

	AllowUnverifiedDevices       bool
	ShareKeysToUnverifiedDevices bool

	AllowKeyShare func(*DeviceIdentity, event.RequestedKeyInfo) *KeyShareRejection

	DefaultSASTimeout time.Duration
	// AcceptVerificationFrom determines whether the machine will accept verification requests from this device.
	AcceptVerificationFrom func(string, *DeviceIdentity, id.RoomID) (VerificationRequestResponse, VerificationHooks)

	account *OlmAccount

	roomKeyRequestFilled            *sync.Map
	keyVerificationTransactionState *sync.Map

<<<<<<< HEAD
	CrossSigningKeys    *CrossSigningKeysCache
	crossSigningPubkeys *CrossSigningPublicKeysCache
=======
	keyWaiters     map[id.SessionID]chan struct{}
	keyWaitersLock sync.Mutex
>>>>>>> 488e1811
}

// StateStore is used by OlmMachine to get room state information that's needed for encryption.
type StateStore interface {
	// IsEncrypted returns whether a room is encrypted.
	IsEncrypted(id.RoomID) bool
	// GetEncryptionEvent returns the encryption event's content for an encrypted room.
	GetEncryptionEvent(id.RoomID) *event.EncryptionEventContent
	// FindSharedRooms returns the encrypted rooms that another user is also in for a user ID.
	FindSharedRooms(id.UserID) []id.RoomID
}

// NewOlmMachine creates an OlmMachine with the given client, logger and stores.
func NewOlmMachine(client *mautrix.Client, log Logger, cryptoStore Store, stateStore StateStore) *OlmMachine {
	mach := &OlmMachine{
		Client:      client,
		SSSS:        ssss.NewSSSSMachine(client),
		Log:         log,
		CryptoStore: cryptoStore,
		StateStore:  stateStore,

		AllowUnverifiedDevices:       true,
		ShareKeysToUnverifiedDevices: false,

		DefaultSASTimeout: 10 * time.Minute,
		AcceptVerificationFrom: func(string, *DeviceIdentity, id.RoomID) (VerificationRequestResponse, VerificationHooks) {
			// Reject requests by default. Users need to override this to return appropriate verification hooks.
			return RejectRequest, nil
		},

		roomKeyRequestFilled:            &sync.Map{},
		keyVerificationTransactionState: &sync.Map{},

		keyWaiters: make(map[id.SessionID]chan struct{}),
	}
	mach.AllowKeyShare = mach.defaultAllowKeyShare
	return mach
}

// Load loads the Olm account information from the crypto store. If there's no olm account, a new one is created.
// This must be called before using the machine.
func (mach *OlmMachine) Load() (err error) {
	mach.account, err = mach.CryptoStore.GetAccount()
	if err != nil {
		return
	}
	if mach.account == nil {
		mach.account = &OlmAccount{
			Internal: *olm.NewAccount(),
		}
	}
	return nil
}

func (mach *OlmMachine) saveAccount() {
	err := mach.CryptoStore.PutAccount(mach.account)
	if err != nil {
		mach.Log.Error("Failed to save account: %v", err)
	}
}

// FlushStore calls the Flush method of the CryptoStore.
func (mach *OlmMachine) FlushStore() error {
	return mach.CryptoStore.Flush()
}

func Fingerprint(signingKey id.SigningKey) string {
	spacedSigningKey := make([]byte, len(signingKey)+(len(signingKey)-1)/4)
	var ptr = 0
	for i, chr := range signingKey {
		spacedSigningKey[ptr] = byte(chr)
		ptr++
		if i%4 == 3 {
			spacedSigningKey[ptr] = ' '
			ptr++
		}
	}
	return string(spacedSigningKey)
}

// Fingerprint returns the fingerprint of the Olm account that can be used for non-interactive verification.
func (mach *OlmMachine) Fingerprint() string {
	return Fingerprint(mach.account.SigningKey())
}

// OwnIdentity returns this device's DeviceIdentity struct
func (mach *OlmMachine) OwnIdentity() *DeviceIdentity {
	return &DeviceIdentity{
		UserID:      mach.Client.UserID,
		DeviceID:    mach.Client.DeviceID,
		IdentityKey: mach.account.IdentityKey(),
		SigningKey:  mach.account.SigningKey(),
		Trust:       TrustStateVerified,
		Deleted:     false,
	}
}

// ProcessSyncResponse processes a single /sync response.
//
// This can be easily registered into a mautrix client using .OnSync():
//
//     client.Syncer.(*mautrix.DefaultSyncer).OnSync(c.crypto.ProcessSyncResponse)
func (mach *OlmMachine) ProcessSyncResponse(resp *mautrix.RespSync, since string) {
	if len(resp.DeviceLists.Changed) > 0 {
		mach.Log.Trace("Device list changes in /sync: %v", resp.DeviceLists.Changed)
		mach.fetchKeys(resp.DeviceLists.Changed, since, false)
	}

	for _, evt := range resp.ToDevice.Events {
		evt.Type.Class = event.ToDeviceEventType
		err := evt.Content.ParseRaw(evt.Type)
		if err != nil {
			mach.Log.Warn("Failed to parse to-device event of type %s: %v", evt.Type.Type, err)
			continue
		}
		mach.HandleToDeviceEvent(evt)
	}

	min := mach.account.Internal.MaxNumberOfOneTimeKeys() / 2
	if resp.DeviceOneTimeKeysCount.SignedCurve25519 < int(min) {
		mach.Log.Debug("Sync response said we have %d signed curve25519 keys left, sharing new ones...", resp.DeviceOneTimeKeysCount.SignedCurve25519)
		err := mach.ShareKeys(resp.DeviceOneTimeKeysCount.SignedCurve25519)
		if err != nil {
			mach.Log.Error("Failed to share keys: %v", err)
		}
	}
}

// HandleMemberEvent handles a single membership event.
//
// Currently this is not automatically called, so you must add a listener yourself:
//
//     client.Syncer.(*mautrix.DefaultSyncer).OnSync(c.crypto.ProcessSyncResponse)
func (mach *OlmMachine) HandleMemberEvent(evt *event.Event) {
	if !mach.StateStore.IsEncrypted(evt.RoomID) {
		return
	}
	content := evt.Content.AsMember()
	if content == nil {
		return
	}
	var prevContent *event.MemberEventContent
	if evt.Unsigned.PrevContent != nil {
		_ = evt.Unsigned.PrevContent.ParseRaw(evt.Type)
		prevContent = evt.Unsigned.PrevContent.AsMember()
	}
	if prevContent == nil {
		prevContent = &event.MemberEventContent{Membership: "unknown"}
	}
	if prevContent.Membership == content.Membership ||
		(prevContent.Membership == event.MembershipInvite && content.Membership == event.MembershipJoin) ||
		(prevContent.Membership == event.MembershipBan && content.Membership == event.MembershipLeave) ||
		(prevContent.Membership == event.MembershipLeave && content.Membership == event.MembershipBan) {
		return
	}
	mach.Log.Trace("Got membership state event in %s changing %s from %s to %s, invalidating group session", evt.RoomID, evt.GetStateKey(), prevContent.Membership, content.Membership)
	err := mach.CryptoStore.RemoveOutboundGroupSession(evt.RoomID)
	if err != nil {
		mach.Log.Warn("Failed to invalidate outbound group session of %s: %v", evt.RoomID, err)
	}
}

// HandleToDeviceEvent handles a single to-device event. This is automatically called by ProcessSyncResponse, so you
// don't need to add any custom handlers if you use that method.
func (mach *OlmMachine) HandleToDeviceEvent(evt *event.Event) {
	switch content := evt.Content.Parsed.(type) {
	case *event.EncryptedEventContent:
		mach.Log.Trace("Handling encrypted to-device event from %s/%s", evt.Sender, content.DeviceID)
		decryptedEvt, err := mach.decryptOlmEvent(evt)
		if err != nil {
			mach.Log.Error("Failed to decrypt to-device event: %v", err)
			return
		}
		switch content := decryptedEvt.Content.Parsed.(type) {
		case *event.RoomKeyEventContent:
			mach.receiveRoomKey(decryptedEvt, content)
		case *event.ForwardedRoomKeyEventContent:
			if mach.importForwardedRoomKey(decryptedEvt, content) {
				if ch, ok := mach.roomKeyRequestFilled.Load(content.SessionID); ok {
					// close channel to notify listener that the key was received
					close(ch.(chan struct{}))
				}
			}
			// TODO handle m.dummy encrypted to-device event
		}
	case *event.RoomKeyRequestEventContent:
		mach.handleRoomKeyRequest(evt.Sender, content)
	// verification cases
	case *event.VerificationStartEventContent:
		mach.handleVerificationStart(evt.Sender, content, content.TransactionID, 10*time.Minute, "")
	case *event.VerificationAcceptEventContent:
		mach.handleVerificationAccept(evt.Sender, content, content.TransactionID)
	case *event.VerificationKeyEventContent:
		mach.handleVerificationKey(evt.Sender, content, content.TransactionID)
	case *event.VerificationMacEventContent:
		mach.handleVerificationMAC(evt.Sender, content, content.TransactionID)
	case *event.VerificationCancelEventContent:
		mach.handleVerificationCancel(evt.Sender, content, content.TransactionID)
	case *event.VerificationRequestEventContent:
		mach.handleVerificationRequest(evt.Sender, content, content.TransactionID, "")
	case *event.RoomKeyWithheldEventContent:
		mach.handleRoomKeyWithheld(content)
	default:
		deviceID, _ := evt.Content.Raw["device_id"].(string)
		mach.Log.Trace("Unhandled to-device event of type %s from %s/%s", evt.Type.Type, evt.Sender, deviceID)
	}
}

// GetOrFetchDevice attempts to retrieve the device identity for the given device from the store
// and if it's not found it asks the server for it.
func (mach *OlmMachine) GetOrFetchDevice(userID id.UserID, deviceID id.DeviceID) (*DeviceIdentity, error) {
	// get device identity
	device, err := mach.CryptoStore.GetDevice(userID, deviceID)
	if err != nil {
		return nil, fmt.Errorf("failed to get sender device from store: %w", err)
	} else if device != nil {
		return device, nil
	}
	// try to fetch if not found
	usersToDevices := mach.fetchKeys([]id.UserID{userID}, "", true)
	if devices, ok := usersToDevices[userID]; ok {
		if device, ok = devices[deviceID]; ok {
			return device, nil
		}
		return nil, fmt.Errorf("didn't get identity for device %s of %s", deviceID, userID)
	}
	return nil, fmt.Errorf("didn't get any devices for %s", userID)
}

// SendEncryptedToDevice sends an Olm-encrypted event to the given user device.
func (mach *OlmMachine) SendEncryptedToDevice(device *DeviceIdentity, content event.Content) error {
	// create outbound sessions if missing
	if err := mach.createOutboundSessions(map[id.UserID]map[id.DeviceID]*DeviceIdentity{
		device.UserID: {
			device.DeviceID: device,
		},
	}); err != nil {
		return err
	}

	// get Olm session
	olmSess, err := mach.CryptoStore.GetLatestSession(device.IdentityKey)
	if err != nil {
		return err
	}
	if olmSess == nil {
		return fmt.Errorf("didn't find created outbound session for device %s of %s", device.DeviceID, device.UserID)
	}

	olmSess.Lock()
	defer olmSess.Unlock()

	encrypted := mach.encryptOlmEvent(olmSess, device, event.ToDeviceForwardedRoomKey, content)
	encryptedContent := &event.Content{Parsed: &encrypted}

	_, err = mach.Client.SendToDevice(event.ToDeviceEncrypted,
		&mautrix.ReqSendToDevice{
			Messages: map[id.UserID]map[id.DeviceID]*event.Content{
				device.UserID: {
					device.DeviceID: encryptedContent,
				},
			},
		},
	)

	return err
}

func (mach *OlmMachine) createGroupSession(senderKey id.SenderKey, signingKey id.Ed25519, roomID id.RoomID, sessionID id.SessionID, sessionKey string) {
	igs, err := NewInboundGroupSession(senderKey, signingKey, roomID, sessionKey)
	if err != nil {
		mach.Log.Error("Failed to create inbound group session: %v", err)
		return
	} else if igs.ID() != sessionID {
		mach.Log.Warn("Mismatched session ID while creating inbound group session")
		return
	}
	err = mach.CryptoStore.PutGroupSession(roomID, senderKey, sessionID, igs)
	if err != nil {
		mach.Log.Error("Failed to store new inbound group session: %v", err)
		return
	}
	mach.markSessionReceived(sessionID)
	mach.Log.Debug("Received inbound group session %s / %s / %s", roomID, senderKey, sessionID)
}

func (mach *OlmMachine) markSessionReceived(id id.SessionID) {
	mach.keyWaitersLock.Lock()
	ch, ok := mach.keyWaiters[id]
	if ok {
		close(ch)
		delete(mach.keyWaiters, id)
	}
	mach.keyWaitersLock.Unlock()
}

// WaitForSession waits for the given Megolm session to arrive.
func (mach *OlmMachine) WaitForSession(roomID id.RoomID, senderKey id.SenderKey, sessionID id.SessionID, timeout time.Duration) bool {
	mach.keyWaitersLock.Lock()
	ch, ok := mach.keyWaiters[sessionID]
	if !ok {
		ch := make(chan struct{})
		mach.keyWaiters[sessionID] = ch
	}
	mach.keyWaitersLock.Unlock()
	select {
	case <-ch:
		return true
	case <-time.After(timeout):
		sess, err := mach.CryptoStore.GetGroupSession(roomID, senderKey, sessionID)
		// Check if the session somehow appeared in the store without telling us
		// We accept withheld sessions as received, as then the decryption attempt will show the error.
		return sess != nil || errors.Is(err, ErrGroupSessionWithheld)
	}
}

func (mach *OlmMachine) receiveRoomKey(evt *DecryptedOlmEvent, content *event.RoomKeyEventContent) {
	// TODO nio had a comment saying "handle this better" for the case where evt.Keys.Ed25519 is none?
	if content.Algorithm != id.AlgorithmMegolmV1 || evt.Keys.Ed25519 == "" {
		return
	}

	mach.createGroupSession(evt.SenderKey, evt.Keys.Ed25519, content.RoomID, content.SessionID, content.SessionKey)
}

func (mach *OlmMachine) handleRoomKeyWithheld(content *event.RoomKeyWithheldEventContent) {
	if content.Algorithm != id.AlgorithmMegolmV1 {
		mach.Log.Debug("Non-megolm room key withheld event: %+v", content)
		return
	}
	err := mach.CryptoStore.PutWithheldGroupSession(*content)
	if err != nil {
		mach.Log.Error("Failed to save room key withheld event: %v", err)
	}
}

// ShareKeys uploads necessary keys to the server.
//
// If the Olm account hasn't been shared, the account keys will be uploaded.
// If currentOTKCount is less than half of the limit (100 / 2 = 50), enough one-time keys will be uploaded so exactly
// half of the limit is filled.
func (mach *OlmMachine) ShareKeys(currentOTKCount int) error {
	var deviceKeys *mautrix.DeviceKeys
	if !mach.account.Shared {
		deviceKeys = mach.account.getInitialKeys(mach.Client.UserID, mach.Client.DeviceID)
		mach.Log.Trace("Going to upload initial account keys")
	}
	oneTimeKeys := mach.account.getOneTimeKeys(mach.Client.UserID, mach.Client.DeviceID, currentOTKCount)
	if len(oneTimeKeys) == 0 && deviceKeys == nil {
		mach.Log.Trace("No one-time keys nor device keys got when trying to share keys")
		return nil
	}
	req := &mautrix.ReqUploadKeys{
		DeviceKeys:  deviceKeys,
		OneTimeKeys: oneTimeKeys,
	}
	mach.Log.Trace("Uploading %d one-time keys", len(oneTimeKeys))
	_, err := mach.Client.UploadKeys(req)
	if err != nil {
		return err
	}
	mach.account.Shared = true
	mach.saveAccount()
	mach.Log.Trace("Shared keys and saved account")
	return nil
}<|MERGE_RESOLUTION|>--- conflicted
+++ resolved
@@ -52,13 +52,11 @@
 	roomKeyRequestFilled            *sync.Map
 	keyVerificationTransactionState *sync.Map
 
-<<<<<<< HEAD
+	keyWaiters     map[id.SessionID]chan struct{}
+	keyWaitersLock sync.Mutex
+
 	CrossSigningKeys    *CrossSigningKeysCache
 	crossSigningPubkeys *CrossSigningPublicKeysCache
-=======
-	keyWaiters     map[id.SessionID]chan struct{}
-	keyWaitersLock sync.Mutex
->>>>>>> 488e1811
 }
 
 // StateStore is used by OlmMachine to get room state information that's needed for encryption.
