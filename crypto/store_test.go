// Copyright (c) 2020 Nikos Filippakis
//
// This Source Code Form is subject to the terms of the Mozilla Public
// License, v. 2.0. If a copy of the MPL was not distributed with this
// file, You can obtain one at http://mozilla.org/MPL/2.0/.

package crypto

import (
	"context"
	"database/sql"
	"strconv"
	"testing"

	_ "github.com/mattn/go-sqlite3"
	"github.com/stretchr/testify/assert"
	"github.com/stretchr/testify/require"
	"go.mau.fi/util/dbutil"

	"github.com/iKonoTelecomunicaciones/go/crypto/olm"
	"github.com/iKonoTelecomunicaciones/go/id"
)

const olmSessID = "sJlikQQKXp7UQjmS9/lyZCNUVJ2AmKyHbufPBaC7tpk"
const olmPickled = "L6cdv3JYO9OzhXbcjNSwl7ldN5bDvwmGyin+hISePETE6bO71DIlhqTC9YIhg21RDqRPH2HNl1MCyCw0hEXICWQyeJ9S7JLie" +
	"5PYxhqSSaTYaybvlvw34jvuSgEx0iotM6WNuWu5ocrsOo5Ye/3Nz7lBvxaw2rpS0jZnn7eV1n9GbINZk4YEVWrHOn7OxYfaGECJHDeAk/ameStiy" +
	"o1Gru0a/cmR0O3oKMyYnlXir0jS7oETMCsWk59GeVlz++j4aK0FK4g8/3fCMmLDXSatFjE9hoWDmeRwal58Y+XwX76Te/PiWtrFrinvCDEQJcZTa" +
	"qcCwp6sZrgLbmfBUBb0zJCogCmYw8m2"
const groupSession = "9ZbsRqJuETbjnxPpKv29n3dubP/m5PSLbr9I9CIWS2O86F/Og1JZXhqT+4fA5tovoPfdpk5QLh7PfDyjmgOcO9sSA37maJyzCy6Ap+uBZLAXp6VLJ0mjSvxi+PAbzGKDMqpn+pa+oeEIH6SFPG/2GGDSRoXVi5fttAClCIoav5RflWiMypKqnQRfkZR2Gx8glOaBiTzAd7m0X6XGfYIPol41JUIHfBLuJBfXQ0Uu5GScV4eKUWdJP2J6zzC2Hx8cZAhiBBzAza0CbGcnUK+YJXMYaJg92HiIo++l317LlsYUJ/P+gKOLafYR9/l8bAzxH7j5s31PnRs7mD1Bl6G1LFM+dPsGXUOLx6PlvlTlYYM/opai0uKKzT0Wk6zPoq9fN/smlXEPBtKlw2fqcytL4gOF0MrBPEca"

func getCryptoStores(t *testing.T) map[string]Store {
	rawDB, err := sql.Open("sqlite3", ":memory:?_busy_timeout=5000")
	require.NoError(t, err, "Error opening raw database")
	db, err := dbutil.NewWithDB(rawDB, "sqlite3")
	require.NoError(t, err, "Error creating database wrapper")
	sqlStore := NewSQLCryptoStore(db, nil, "accid", id.DeviceID("dev"), []byte("test"))
	err = sqlStore.DB.Upgrade(context.TODO())
	require.NoError(t, err, "Error upgrading database")

	gobStore := NewMemoryStore(nil)

	return map[string]Store{
		"sql": sqlStore,
		"gob": gobStore,
	}
}

func TestPutNextBatch(t *testing.T) {
	stores := getCryptoStores(t)
	store := stores["sql"].(*SQLCryptoStore)
	store.PutNextBatch(context.Background(), "batch1")

	batch, err := store.GetNextBatch(context.Background())
	require.NoError(t, err, "Error retrieving next batch")
	assert.Equal(t, "batch1", batch)
}

func TestPutAccount(t *testing.T) {
	stores := getCryptoStores(t)
	for storeName, store := range stores {
		t.Run(storeName, func(t *testing.T) {
			acc := NewOlmAccount()
			store.PutAccount(context.TODO(), acc)
			retrieved, err := store.GetAccount(context.TODO())
			require.NoError(t, err, "Error retrieving account")
			assert.Equal(t, acc.IdentityKey(), retrieved.IdentityKey(), "Identity key does not match")
			assert.Equal(t, acc.SigningKey(), retrieved.SigningKey(), "Signing key does not match")
		})
	}
}

func TestValidateMessageIndex(t *testing.T) {
	stores := getCryptoStores(t)
	for storeName, store := range stores {
		t.Run(storeName, func(t *testing.T) {
			acc := NewOlmAccount()

<<<<<<< HEAD
			// First message should validate successfully
			ok, err := store.ValidateMessageIndex(context.TODO(), acc.IdentityKey(), "sess1", "event1", 0, 1000)
=======
			// Validating without event ID and timestamp before we have them should work
			ok, err := store.ValidateMessageIndex(context.TODO(), acc.IdentityKey(), "sess1", "", 0, 0)
			require.NoError(t, err, "Error validating message index")
			assert.True(t, ok, "First message validation should be valid")

			// First message should validate successfully
			ok, err = store.ValidateMessageIndex(context.TODO(), acc.IdentityKey(), "sess1", "event1", 0, 1000)
>>>>>>> 50a49e01
			require.NoError(t, err, "Error validating message index")
			assert.True(t, ok, "First message validation should be valid")

			// Edit the timestamp and ensure validate fails
			ok, err = store.ValidateMessageIndex(context.TODO(), acc.IdentityKey(), "sess1", "event1", 0, 1001)
			require.NoError(t, err, "Error validating message index after timestamp change")
			assert.False(t, ok, "First message validation should fail after timestamp change")

			// Edit the event ID and ensure validate fails
			ok, err = store.ValidateMessageIndex(context.TODO(), acc.IdentityKey(), "sess1", "event2", 0, 1000)
			require.NoError(t, err, "Error validating message index after event ID change")
			assert.False(t, ok, "First message validation should fail after event ID change")

			// Validate again with the original parameters and ensure that it still passes
			ok, err = store.ValidateMessageIndex(context.TODO(), acc.IdentityKey(), "sess1", "event1", 0, 1000)
			require.NoError(t, err, "Error validating message index")
			assert.True(t, ok, "First message validation should be valid")
<<<<<<< HEAD
=======

			// Validating without event ID and timestamp must fail if we already know them
			ok, err = store.ValidateMessageIndex(context.TODO(), acc.IdentityKey(), "sess1", "", 0, 0)
			require.NoError(t, err, "Error validating message index")
			assert.False(t, ok, "First message validation should be invalid")
>>>>>>> 50a49e01
		})
	}
}

func TestStoreOlmSession(t *testing.T) {
	stores := getCryptoStores(t)
	for storeName, store := range stores {
		t.Run(storeName, func(t *testing.T) {
			require.False(t, store.HasSession(context.TODO(), olmSessID), "Found Olm session before inserting it")

			olmInternal, err := olm.SessionFromPickled([]byte(olmPickled), []byte("test"))
			require.NoError(t, err, "Error creating internal Olm session")

			olmSess := OlmSession{
				id:       olmSessID,
				Internal: olmInternal,
			}
			err = store.AddSession(context.TODO(), olmSessID, &olmSess)
			require.NoError(t, err, "Error storing Olm session")
			assert.True(t, store.HasSession(context.TODO(), olmSessID), "Olm session not found after inserting it")

			retrieved, err := store.GetLatestSession(context.TODO(), olmSessID)
			require.NoError(t, err, "Error retrieving Olm session")
			assert.EqualValues(t, olmSessID, retrieved.ID())

			pickled, err := retrieved.Internal.Pickle([]byte("test"))
			require.NoError(t, err, "Error pickling Olm session")
			assert.EqualValues(t, pickled, olmPickled, "Pickled Olm session does not match original")
		})
	}
}

func TestStoreMegolmSession(t *testing.T) {
	stores := getCryptoStores(t)
	for storeName, store := range stores {
		t.Run(storeName, func(t *testing.T) {
			acc := NewOlmAccount()

			internal, err := olm.InboundGroupSessionFromPickled([]byte(groupSession), []byte("test"))
			require.NoError(t, err, "Error creating internal inbound group session")

			igs := &InboundGroupSession{
				Internal:   internal,
				SigningKey: acc.SigningKey(),
				SenderKey:  acc.IdentityKey(),
				RoomID:     "room1",
			}

			err = store.PutGroupSession(context.TODO(), igs)
			require.NoError(t, err, "Error storing inbound group session")

			retrieved, err := store.GetGroupSession(context.TODO(), "room1", igs.ID())
			require.NoError(t, err, "Error retrieving inbound group session")

			pickled, err := retrieved.Internal.Pickle([]byte("test"))
			require.NoError(t, err, "Error pickling inbound group session")
			assert.EqualValues(t, pickled, groupSession, "Pickled inbound group session does not match original")
		})
	}
}

func TestStoreOutboundMegolmSession(t *testing.T) {
	stores := getCryptoStores(t)
	for storeName, store := range stores {
		t.Run(storeName, func(t *testing.T) {
			sess, err := store.GetOutboundGroupSession(context.TODO(), "room1")
			require.NoError(t, err, "Error retrieving outbound session")
			require.Nil(t, sess, "Got outbound session before inserting")

			outbound, err := NewOutboundGroupSession("room1", nil)
			require.NoError(t, err)
			err = store.AddOutboundGroupSession(context.TODO(), outbound)
			require.NoError(t, err, "Error inserting outbound session")

			sess, err = store.GetOutboundGroupSession(context.TODO(), "room1")
			require.NoError(t, err, "Error retrieving outbound session")
			assert.NotNil(t, sess, "Did not get outbound session after inserting")

			err = store.RemoveOutboundGroupSession(context.TODO(), "room1")
			require.NoError(t, err, "Error deleting outbound session")

			sess, err = store.GetOutboundGroupSession(context.TODO(), "room1")
			require.NoError(t, err, "Error retrieving outbound session after deletion")
			assert.Nil(t, sess, "Got outbound session after deleting")
		})
	}
}

func TestStoreOutboundMegolmSessionSharing(t *testing.T) {
	stores := getCryptoStores(t)

	resetDevice := func() *id.Device {
		acc := NewOlmAccount()
		return &id.Device{
			UserID:      "user1",
			DeviceID:    id.DeviceID("dev1"),
			IdentityKey: acc.IdentityKey(),
			SigningKey:  acc.SigningKey(),
		}
	}

	for storeName, store := range stores {
		t.Run(storeName, func(t *testing.T) {
			device := resetDevice()
			err := store.PutDevice(context.TODO(), "user1", device)
			require.NoError(t, err, "Error storing device")

			shared, err := store.IsOutboundGroupSessionShared(context.TODO(), device.UserID, device.IdentityKey, "session1")
			require.NoError(t, err, "Error checking if outbound group session is shared")
			assert.False(t, shared, "Outbound group session should not be shared initially")

			err = store.MarkOutboundGroupSessionShared(context.TODO(), device.UserID, device.IdentityKey, "session1")
			require.NoError(t, err, "Error marking outbound group session as shared")

			shared, err = store.IsOutboundGroupSessionShared(context.TODO(), device.UserID, device.IdentityKey, "session1")
			require.NoError(t, err, "Error checking if outbound group session is shared")
			assert.True(t, shared, "Outbound group session should be shared after marking it as such")

			device = resetDevice()
			err = store.PutDevice(context.TODO(), "user1", device)
			require.NoError(t, err, "Error storing device after resetting")

			shared, err = store.IsOutboundGroupSessionShared(context.TODO(), device.UserID, device.IdentityKey, "session1")
			require.NoError(t, err, "Error checking if outbound group session is shared")
			assert.False(t, shared, "Outbound group session should not be shared after resetting device")
		})
	}
}

func TestStoreDevices(t *testing.T) {
	devicesToCreate := 17
	stores := getCryptoStores(t)
	for storeName, store := range stores {
		t.Run(storeName, func(t *testing.T) {
			outdated, err := store.GetOutdatedTrackedUsers(context.TODO())
			require.NoError(t, err, "Error filtering tracked users")
			assert.Empty(t, outdated, "Expected no outdated tracked users initially")

			deviceMap := make(map[id.DeviceID]*id.Device)
			for i := 0; i < devicesToCreate; i++ {
				iStr := strconv.Itoa(i)
				acc := NewOlmAccount()
				deviceMap[id.DeviceID("dev"+iStr)] = &id.Device{
					UserID:      "user1",
					DeviceID:    id.DeviceID("dev" + iStr),
					IdentityKey: acc.IdentityKey(),
					SigningKey:  acc.SigningKey(),
				}
			}
			err = store.PutDevices(context.TODO(), "user1", deviceMap)
			require.NoError(t, err, "Error storing devices")
			devs, err := store.GetDevices(context.TODO(), "user1")
			require.NoError(t, err, "Error getting devices")
			assert.Len(t, devs, devicesToCreate, "Expected to get %d devices back", devicesToCreate)
			assert.Equal(t, deviceMap, devs, "Stored devices do not match retrieved devices")

			filtered, err := store.FilterTrackedUsers(context.TODO(), []id.UserID{"user0", "user1", "user2"})
			require.NoError(t, err, "Error filtering tracked users")
			assert.Equal(t, []id.UserID{"user1"}, filtered, "Expected to get 'user1' from filter")

			outdated, err = store.GetOutdatedTrackedUsers(context.TODO())
			require.NoError(t, err, "Error filtering tracked users")
			assert.Empty(t, outdated, "Expected no outdated tracked users after initial storage")

			err = store.MarkTrackedUsersOutdated(context.TODO(), []id.UserID{"user0", "user1"})
			require.NoError(t, err, "Error marking tracked users outdated")

			outdated, err = store.GetOutdatedTrackedUsers(context.TODO())
			require.NoError(t, err, "Error filtering tracked users")
			assert.Equal(t, []id.UserID{"user1"}, outdated, "Expected 'user1' to be marked as outdated")

			err = store.PutDevices(context.TODO(), "user1", deviceMap)
			require.NoError(t, err, "Error storing devices again")

			outdated, err = store.GetOutdatedTrackedUsers(context.TODO())
			require.NoError(t, err, "Error filtering tracked users")
			assert.Empty(t, outdated, "Expected no outdated tracked users after re-storing devices")
		})
	}
}

func TestStoreSecrets(t *testing.T) {
	stores := getCryptoStores(t)
	for storeName, store := range stores {
		t.Run(storeName, func(t *testing.T) {
			storedSecret := "trustno1"
			err := store.PutSecret(context.TODO(), id.SecretMegolmBackupV1, storedSecret)
			require.NoError(t, err, "Error storing secret")

			secret, err := store.GetSecret(context.TODO(), id.SecretMegolmBackupV1)
			require.NoError(t, err, "Error retrieving secret")
			assert.Equal(t, storedSecret, secret, "Retrieved secret does not match stored secret")
		})
	}
}<|MERGE_RESOLUTION|>--- conflicted
+++ resolved
@@ -75,10 +75,6 @@
 		t.Run(storeName, func(t *testing.T) {
 			acc := NewOlmAccount()
 
-<<<<<<< HEAD
-			// First message should validate successfully
-			ok, err := store.ValidateMessageIndex(context.TODO(), acc.IdentityKey(), "sess1", "event1", 0, 1000)
-=======
 			// Validating without event ID and timestamp before we have them should work
 			ok, err := store.ValidateMessageIndex(context.TODO(), acc.IdentityKey(), "sess1", "", 0, 0)
 			require.NoError(t, err, "Error validating message index")
@@ -86,7 +82,6 @@
 
 			// First message should validate successfully
 			ok, err = store.ValidateMessageIndex(context.TODO(), acc.IdentityKey(), "sess1", "event1", 0, 1000)
->>>>>>> 50a49e01
 			require.NoError(t, err, "Error validating message index")
 			assert.True(t, ok, "First message validation should be valid")
 
@@ -104,14 +99,11 @@
 			ok, err = store.ValidateMessageIndex(context.TODO(), acc.IdentityKey(), "sess1", "event1", 0, 1000)
 			require.NoError(t, err, "Error validating message index")
 			assert.True(t, ok, "First message validation should be valid")
-<<<<<<< HEAD
-=======
 
 			// Validating without event ID and timestamp must fail if we already know them
 			ok, err = store.ValidateMessageIndex(context.TODO(), acc.IdentityKey(), "sess1", "", 0, 0)
 			require.NoError(t, err, "Error validating message index")
 			assert.False(t, ok, "First message validation should be invalid")
->>>>>>> 50a49e01
 		})
 	}
 }
