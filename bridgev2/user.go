// Copyright (c) 2024 Tulir Asokan
//
// This Source Code Form is subject to the terms of the Mozilla Public
// License, v. 2.0. If a copy of the MPL was not distributed with this
// file, You can obtain one at http://mozilla.org/MPL/2.0/.

package bridgev2

import (
	"context"
	"fmt"
	"strings"
	"sync"
	"unsafe"

	"github.com/rs/zerolog"
	"golang.org/x/exp/maps"
	"golang.org/x/exp/slices"

	ikono "github.com/iKonoTelecomunicaciones/go"
	"github.com/iKonoTelecomunicaciones/go/bridgev2/bridgeconfig"
	"github.com/iKonoTelecomunicaciones/go/bridgev2/database"
	"github.com/iKonoTelecomunicaciones/go/bridgev2/networkid"
	"github.com/iKonoTelecomunicaciones/go/event"
	"github.com/iKonoTelecomunicaciones/go/id"
)

type User struct {
	*database.User
	Bridge *Bridge
	Log    zerolog.Logger

	CommandState unsafe.Pointer
	Permissions  bridgeconfig.Permissions

	doublePuppetIntent      MatrixAPI
	doublePuppetInitialized bool
	doublePuppetLock        sync.Mutex

	managementCreateLock sync.Mutex

	logins map[networkid.UserLoginID]*UserLogin
}

func (br *Bridge) loadUser(ctx context.Context, dbUser *database.User, queryErr error, userID *id.UserID) (*User, error) {
	if queryErr != nil {
		return nil, fmt.Errorf("failed to query db: %w", queryErr)
	}
	if dbUser == nil {
		if userID == nil {
			return nil, nil
		}
		dbUser = &database.User{
			BridgeID: br.ID,
			MXID:     *userID,
		}
		err := br.DB.User.Insert(ctx, dbUser)
		if err != nil {
			return nil, fmt.Errorf("failed to insert new user: %w", err)
		}
	}
	user := &User{
		User:        dbUser,
		Bridge:      br,
		Log:         br.Log.With().Stringer("user_mxid", dbUser.MXID).Logger(),
		logins:      make(map[networkid.UserLoginID]*UserLogin),
		Permissions: br.Config.Permissions.Get(dbUser.MXID),
	}
	br.usersByMXID[user.MXID] = user
	err := br.unlockedLoadUserLoginsByMXID(ctx, user)
	if err != nil {
		return nil, fmt.Errorf("failed to load user logins: %w", err)
	}
	return user, nil
}

func (br *Bridge) unlockedGetUserByMXID(ctx context.Context, userID id.UserID, onlyIfExists bool) (*User, error) {
	cached, ok := br.usersByMXID[userID]
	if ok {
		return cached, nil
	}
	idPtr := &userID
	if onlyIfExists {
		idPtr = nil
	}
	db, err := br.DB.User.GetByMXID(ctx, userID)
	return br.loadUser(ctx, db, err, idPtr)
}

func (br *Bridge) GetUserByMXID(ctx context.Context, userID id.UserID) (*User, error) {
	br.cacheLock.Lock()
	defer br.cacheLock.Unlock()
	return br.unlockedGetUserByMXID(ctx, userID, false)
}

func (br *Bridge) GetExistingUserByMXID(ctx context.Context, userID id.UserID) (*User, error) {
	br.cacheLock.Lock()
	defer br.cacheLock.Unlock()
	return br.unlockedGetUserByMXID(ctx, userID, true)
}

func (user *User) LogoutDoublePuppet(ctx context.Context) {
	user.doublePuppetLock.Lock()
	defer user.doublePuppetLock.Unlock()
	user.AccessToken = ""
	err := user.Save(ctx)
	if err != nil {
		zerolog.Ctx(ctx).Err(err).Msg("Failed to save removed access token")
	}
	user.doublePuppetIntent = nil
	user.doublePuppetInitialized = false
}

func (user *User) LoginDoublePuppet(ctx context.Context, token string) error {
	if token == "" {
		return fmt.Errorf("no token provided")
	}
	user.doublePuppetLock.Lock()
	defer user.doublePuppetLock.Unlock()
	intent, newToken, err := user.Bridge.Matrix.NewUserIntent(ctx, user.MXID, token)
	if err != nil {
		return err
	}
	user.AccessToken = newToken
	user.doublePuppetIntent = intent
	user.doublePuppetInitialized = true
	err = user.Save(ctx)
	if err != nil {
		zerolog.Ctx(ctx).Err(err).Msg("Failed to save new access token")
	}
	if newToken != token {
		return fmt.Errorf("logging in manually is not supported when automatic double puppeting is enabled")
	}
	return nil
}

func (user *User) DoublePuppet(ctx context.Context) MatrixAPI {
	user.doublePuppetLock.Lock()
	defer user.doublePuppetLock.Unlock()
	if user.doublePuppetInitialized {
		return user.doublePuppetIntent
	}
	user.doublePuppetInitialized = true
	log := user.Log.With().Str("action", "setup double puppet").Logger()
	ctx = log.WithContext(ctx)
	intent, newToken, err := user.Bridge.Matrix.NewUserIntent(ctx, user.MXID, user.AccessToken)
	if err != nil {
		log.Err(err).Msg("Failed to create new user intent")
		return nil
	}
	user.doublePuppetIntent = intent
	if newToken != user.AccessToken {
		user.AccessToken = newToken
		err = user.Save(ctx)
		if err != nil {
			log.Warn().Err(err).Msg("Failed to save new access token")
		}
	}
	return intent
}

func (user *User) GetUserLoginIDs() []networkid.UserLoginID {
	user.Bridge.cacheLock.Lock()
	defer user.Bridge.cacheLock.Unlock()
	return maps.Keys(user.logins)
}

// Deprecated: renamed to GetUserLogins
func (user *User) GetCachedUserLogins() []*UserLogin {
	return user.GetUserLogins()
}

func (user *User) GetUserLogins() []*UserLogin {
	user.Bridge.cacheLock.Lock()
	defer user.Bridge.cacheLock.Unlock()
	return maps.Values(user.logins)
}

func (user *User) GetFormattedUserLogins() string {
	user.Bridge.cacheLock.Lock()
	logins := make([]string, len(user.logins))
	for key, val := range user.logins {
		logins = append(logins, fmt.Sprintf("* `%s` (%s) - `%s`", key, val.RemoteName, val.BridgeState.GetPrev().StateEvent))
	}
	user.Bridge.cacheLock.Unlock()
	return strings.Join(logins, "\n")
}

func (user *User) GetDefaultLogin() *UserLogin {
	user.Bridge.cacheLock.Lock()
	defer user.Bridge.cacheLock.Unlock()
	if len(user.logins) == 0 {
		return nil
	}
	loginKeys := maps.Keys(user.logins)
	slices.Sort(loginKeys)
	return user.logins[loginKeys[0]]
}

func (user *User) GetManagementRoom(ctx context.Context) (id.RoomID, error) {
	user.managementCreateLock.Lock()
	defer user.managementCreateLock.Unlock()
	if user.ManagementRoom != "" {
		return user.ManagementRoom, nil
	}
	netName := user.Bridge.Network.GetName()
	var err error
	autoJoin := user.Bridge.Matrix.GetCapabilities().AutoJoinInvites
	doublePuppet := user.DoublePuppet(ctx)
	req := &ikono.ReqCreateRoom{
		Visibility: "private",
		Name:       netName.DisplayName,
		Topic:      fmt.Sprintf("%s bridge management room", netName.DisplayName),
		InitialState: []*event.Event{{
			Type: event.StateRoomAvatar,
			Content: event.Content{
				Parsed: &event.RoomAvatarEventContent{
					URL: netName.NetworkIcon,
				},
			},
		}},
		PowerLevelOverride: &event.PowerLevelsEventContent{
			Users: map[id.UserID]int{
				user.Bridge.Bot.GetMXID(): 9001,
				user.MXID:                 50,
			},
		},
<<<<<<< HEAD
		RoomVersion: event.RoomV11,
=======
		RoomVersion: id.RoomV11,
>>>>>>> 0bbfafe0
		Invite:      []id.UserID{user.MXID},
		IsDirect:    true,
	}
	if autoJoin {
		req.BeeperInitialMembers = []id.UserID{user.MXID}
		// TODO remove this after initial_members is supported in hungryserv
		req.BeeperAutoJoinInvites = true
	}
	user.ManagementRoom, err = user.Bridge.Bot.CreateRoom(ctx, req)
	if err != nil {
		return "", fmt.Errorf("failed to create management room: %w", err)
	}
	if !autoJoin && doublePuppet != nil {
		err = doublePuppet.EnsureJoined(ctx, user.ManagementRoom)
		if err != nil {
			zerolog.Ctx(ctx).Err(err).Msg("Failed to auto-join created management room with double puppet")
		}
	}
	err = user.Save(ctx)
	if err != nil {
		return "", fmt.Errorf("failed to save management room ID: %w", err)
	}
	return user.ManagementRoom, nil
}

func (user *User) Save(ctx context.Context) error {
	return user.Bridge.DB.User.Update(ctx, user.User)
}

func (br *Bridge) TrackAnalytics(userID id.UserID, event string, props map[string]any) {
	analyticSender, ok := br.Matrix.(MatrixConnectorWithAnalytics)
	if ok {
		analyticSender.TrackAnalytics(userID, event, props)
	}
}

func (user *User) TrackAnalytics(event string, props map[string]any) {
	user.Bridge.TrackAnalytics(user.MXID, event, props)
}

func (ul *UserLogin) TrackAnalytics(event string, props map[string]any) {
	// TODO include user login ID?
	ul.Bridge.TrackAnalytics(ul.UserMXID, event, props)
}<|MERGE_RESOLUTION|>--- conflicted
+++ resolved
@@ -225,11 +225,7 @@
 				user.MXID:                 50,
 			},
 		},
-<<<<<<< HEAD
-		RoomVersion: event.RoomV11,
-=======
 		RoomVersion: id.RoomV11,
->>>>>>> 0bbfafe0
 		Invite:      []id.UserID{user.MXID},
 		IsDirect:    true,
 	}
