// Copyright (c) 2024 Tulir Asokan
//
// This Source Code Form is subject to the terms of the Mozilla Public
// License, v. 2.0. If a copy of the MPL was not distributed with this
// file, You can obtain one at http://mozilla.org/MPL/2.0/.

package bridgev2

import (
	"context"
	"fmt"
	"os"
	"sync"
	"time"

	"github.com/rs/zerolog"
	"go.mau.fi/util/dbutil"
	"go.mau.fi/util/exsync"

	"github.com/iKonoTelecomunicaciones/go/bridgev2/bridgeconfig"
	"github.com/iKonoTelecomunicaciones/go/bridgev2/database"
	"github.com/iKonoTelecomunicaciones/go/bridgev2/networkid"
	"github.com/iKonoTelecomunicaciones/go/bridgev2/status"
	"github.com/iKonoTelecomunicaciones/go/id"
)

type CommandProcessor interface {
	Handle(ctx context.Context, roomID id.RoomID, eventID id.EventID, user *User, message string, replyTo id.EventID)
}

type Bridge struct {
	ID  networkid.BridgeID
	DB  *database.Database
	Log zerolog.Logger

	Matrix   MatrixConnector
	Bot      MatrixAPI
	Network  NetworkConnector
	Commands CommandProcessor
	Config   *bridgeconfig.BridgeConfig

	DisappearLoop *DisappearLoop

	usersByMXID    map[id.UserID]*User
	userLoginsByID map[networkid.UserLoginID]*UserLogin
	portalsByKey   map[networkid.PortalKey]*Portal
	portalsByMXID  map[id.RoomID]*Portal
	ghostsByID     map[networkid.UserID]*Ghost
	cacheLock      sync.Mutex

	didSplitPortals bool

	Background          bool
	ExternallyManagedDB bool

	wakeupBackfillQueue chan struct{}
	stopBackfillQueue   *exsync.Event

	BackgroundCtx       context.Context
	cancelBackgroundCtx context.CancelFunc
}

func NewBridge(
	bridgeID networkid.BridgeID,
	db *dbutil.Database,
	log zerolog.Logger,
	cfg *bridgeconfig.BridgeConfig,
	matrix MatrixConnector,
	network NetworkConnector,
	newCommandProcessor func(*Bridge) CommandProcessor,
) *Bridge {
	br := &Bridge{
		ID:  bridgeID,
		DB:  database.New(bridgeID, network.GetDBMetaTypes(), db),
		Log: log,

		Matrix:  matrix,
		Network: network,
		Config:  cfg,

		usersByMXID:    make(map[id.UserID]*User),
		userLoginsByID: make(map[networkid.UserLoginID]*UserLogin),
		portalsByKey:   make(map[networkid.PortalKey]*Portal),
		portalsByMXID:  make(map[id.RoomID]*Portal),
		ghostsByID:     make(map[networkid.UserID]*Ghost),

		wakeupBackfillQueue: make(chan struct{}),
		stopBackfillQueue:   exsync.NewEvent(),
	}
	if br.Config == nil {
		br.Config = &bridgeconfig.BridgeConfig{CommandPrefix: "!bridge"}
	}
	br.Commands = newCommandProcessor(br)
	br.Matrix.Init(br)
	br.Bot = br.Matrix.BotIntent()
	br.Network.Init(br)
	br.DisappearLoop = &DisappearLoop{br: br}
	return br
}

type DBUpgradeError struct {
	Err     error
	Section string
}

func (e DBUpgradeError) Error() string {
	return e.Err.Error()
}

func (e DBUpgradeError) Unwrap() error {
	return e.Err
}

func (br *Bridge) Start(ctx context.Context) error {
	ctx = br.Log.WithContext(ctx)
	err := br.StartConnectors(ctx)
	if err != nil {
		return err
	}
	err = br.StartLogins(ctx)
	if err != nil {
		return err
	}
	go br.PostStart(ctx)
	return nil
}

func (br *Bridge) RunOnce(ctx context.Context, loginID networkid.UserLoginID, params *ConnectBackgroundParams) error {
	br.Background = true
	err := br.StartConnectors(ctx)
	if err != nil {
		return err
	}

	if loginID == "" {
		br.Log.Info().Msg("No login ID provided to RunOnce, running all logins for 20 seconds")
		err = br.StartLogins(ctx)
		if err != nil {
			return err
		}
		defer br.StopWithTimeout(5 * time.Second)
		select {
		case <-time.After(20 * time.Second):
		case <-ctx.Done():
		}
		return nil
	}

	defer br.stop(true, 5*time.Second)
	login, err := br.GetExistingUserLoginByID(ctx, loginID)
	if err != nil {
		return fmt.Errorf("failed to get user login: %w", err)
	} else if login == nil {
		return ErrNotLoggedIn
	}
	syncClient, ok := login.Client.(BackgroundSyncingNetworkAPI)
	if !ok {
		br.Log.Warn().Msg("Network connector doesn't implement background mode, using fallback mechanism for RunOnce")
		login.Client.Connect(ctx)
		defer login.DisconnectWithTimeout(5 * time.Second)
		select {
		case <-time.After(20 * time.Second):
		case <-ctx.Done():
		}
		return nil
	} else {
		br.Log.Info().Str("user_login_id", string(login.ID)).Msg("Starting individual user login in background mode")
		return syncClient.ConnectBackground(login.Log.WithContext(ctx), params)
	}
}

func (br *Bridge) StartConnectors(ctx context.Context) error {
	br.Log.Info().Msg("Starting bridge")
	if br.BackgroundCtx == nil || br.BackgroundCtx.Err() != nil {
		br.BackgroundCtx, br.cancelBackgroundCtx = context.WithCancel(context.Background())
		br.BackgroundCtx = br.Log.WithContext(br.BackgroundCtx)
	}

	if !br.ExternallyManagedDB {
		err := br.DB.Upgrade(ctx)
		if err != nil {
			return DBUpgradeError{Err: err, Section: "main"}
		}
	}
	if !br.Background {
		var postMigrate func()
		br.didSplitPortals, postMigrate = br.MigrateToSplitPortals(ctx)
		if postMigrate != nil {
			defer postMigrate()
		}
	}
	br.Log.Info().Msg("Starting Matrix connector")
	err := br.Matrix.Start(ctx)
	if err != nil {
		return fmt.Errorf("failed to start Matrix connector: %w", err)
	}
	br.Log.Info().Msg("Starting network connector")
	err = br.Network.Start(ctx)
	if err != nil {
		return fmt.Errorf("failed to start network connector: %w", err)
	}
	if br.Network.GetCapabilities().DisappearingMessages && !br.Background {
		go br.DisappearLoop.Start()
	}
	return nil
}

func (br *Bridge) PostStart(ctx context.Context) {
	if br.Background {
		return
	}
	rawBridgeInfoVer := br.DB.KV.Get(ctx, database.KeyBridgeInfoVersion)
	bridgeInfoVer, capVer, err := parseBridgeInfoVersion(rawBridgeInfoVer)
	if err != nil {
		br.Log.Err(err).Str("db_bridge_info_version", rawBridgeInfoVer).Msg("Failed to parse bridge info version")
		return
	}
	expectedBridgeInfoVer, expectedCapVer := br.Network.GetBridgeInfoVersion()
	doResendBridgeInfo := bridgeInfoVer != expectedBridgeInfoVer || br.didSplitPortals || br.Config.ResendBridgeInfo
	doResendCapabilities := capVer != expectedCapVer || br.didSplitPortals
	if doResendBridgeInfo || doResendCapabilities {
		br.ResendBridgeInfo(ctx, doResendBridgeInfo, doResendCapabilities)
	}
	br.DB.KV.Set(ctx, database.KeyBridgeInfoVersion, fmt.Sprintf("%d,%d", expectedBridgeInfoVer, expectedCapVer))
}

func parseBridgeInfoVersion(version string) (info, capabilities int, err error) {
	_, err = fmt.Sscanf(version, "%d,%d", &info, &capabilities)
	if version == "" {
		err = nil
	}
	return
}

func (br *Bridge) ResendBridgeInfo(ctx context.Context, resendInfo, resendCaps bool) {
	log := zerolog.Ctx(ctx).With().Str("action", "resend bridge info").Logger()
	portals, err := br.GetAllPortalsWithMXID(ctx)
	if err != nil {
		log.Err(err).Msg("Failed to get portals")
		return
	}
	for _, portal := range portals {
		if resendInfo {
			portal.UpdateBridgeInfo(ctx)
		}
		if resendCaps {
			logins, err := br.GetUserLoginsInPortal(ctx, portal.PortalKey)
			if err != nil {
				log.Err(err).
					Stringer("room_id", portal.MXID).
					Object("portal_key", portal.PortalKey).
					Msg("Failed to get user logins in portal")
			} else {
				found := false
				for _, login := range logins {
					if portal.CapState.ID == "" || login.ID == portal.CapState.Source {
						portal.UpdateCapabilities(ctx, login, true)
						found = true
					}
				}
				if !found && len(logins) > 0 {
					portal.CapState.Source = ""
					portal.UpdateCapabilities(ctx, logins[0], true)
				} else if !found {
					log.Warn().
						Stringer("room_id", portal.MXID).
						Object("portal_key", portal.PortalKey).
						Msg("No user login found to update capabilities")
				}
			}
		}
	}
	log.Info().
		Bool("capabilities", resendCaps).
		Bool("info", resendInfo).
		Msg("Resent bridge info to all portals")
}

func (br *Bridge) MigrateToSplitPortals(ctx context.Context) (bool, func()) {
	log := zerolog.Ctx(ctx).With().Str("action", "migrate to split portals").Logger()
	ctx = log.WithContext(ctx)
	if !br.Config.SplitPortals || br.DB.KV.Get(ctx, database.KeySplitPortalsEnabled) == "true" {
		return false, nil
	}
	affected, err := br.DB.Portal.MigrateToSplitPortals(ctx)
	if err != nil {
		log.WithLevel(zerolog.FatalLevel).Err(err).Msg("Failed to migrate portals")
		os.Exit(31)
		return false, nil
	}
	log.Info().Int64("rows_affected", affected).Msg("Migrated to split portals")
	affected2, err := br.DB.Portal.FixParentsAfterSplitPortalMigration(ctx)
	if err != nil {
		log.Err(err).Msg("Failed to fix parent portals after split portal migration")
		os.Exit(31)
		return false, nil
	}
	log.Info().Int64("rows_affected", affected2).Msg("Updated parent receivers after split portal migration")
	withoutReceiver, err := br.DB.Portal.GetAllWithoutReceiver(ctx)
	if err != nil {
		log.WithLevel(zerolog.FatalLevel).Err(err).Msg("Failed to get portals that failed to migrate")
		os.Exit(31)
		return false, nil
	}
	var roomsToDelete []id.RoomID
	log.Info().Int("remaining_portals", len(withoutReceiver)).Msg("Deleting remaining portals without receiver")
	for _, portal := range withoutReceiver {
		if err = br.DB.Portal.Delete(ctx, portal.PortalKey); err != nil {
			log.Err(err).
				Str("portal_id", string(portal.ID)).
				Stringer("mxid", portal.MXID).
				Msg("Failed to delete portal database row that failed to migrate")
		} else if portal.MXID != "" {
			log.Debug().
				Str("portal_id", string(portal.ID)).
				Stringer("mxid", portal.MXID).
				Msg("Marked portal room for deletion from homeserver")
			roomsToDelete = append(roomsToDelete, portal.MXID)
		} else {
			log.Debug().
				Str("portal_id", string(portal.ID)).
				Msg("Deleted portal row with no Matrix room")
		}
	}
	br.DB.KV.Set(ctx, database.KeySplitPortalsEnabled, "true")
	log.Info().Msg("Finished split portal migration successfully")
	return affected > 0, func() {
		for _, roomID := range roomsToDelete {
			if err = br.Bot.DeleteRoom(ctx, roomID, true); err != nil {
				log.Err(err).
					Stringer("mxid", roomID).
					Msg("Failed to delete portal room that failed to migrate")
			}
		}
		log.Info().Int("room_count", len(roomsToDelete)).Msg("Finished deleting rooms that failed to migrate")
	}
}

func (br *Bridge) StartLogins(ctx context.Context) error {
	userIDs, err := br.DB.UserLogin.GetAllUserIDsWithLogins(ctx)
	if err != nil {
		return fmt.Errorf("failed to get users with logins: %w", err)
	}
	startedAny := false
	for _, userID := range userIDs {
		br.Log.Info().Stringer("user_id", userID).Msg("Loading user")
		var user *User
		user, err = br.GetUserByMXID(ctx, userID)
		if err != nil {
			br.Log.Err(err).Stringer("user_id", userID).Msg("Failed to load user")
		} else {
			for _, login := range user.GetUserLogins() {
				startedAny = true
				br.Log.Info().Str("id", string(login.ID)).Msg("Starting user login")
				login.Client.Connect(login.Log.WithContext(ctx))
			}
		}
	}
	if !startedAny {
		br.Log.Info().Msg("No user logins found")
		br.SendGlobalBridgeState(status.BridgeState{StateEvent: status.StateUnconfigured})
	}
	if !br.Background {
		go br.RunBackfillQueue()
	}

	br.Log.Info().Msg("Bridge started")
	return nil
}

func (br *Bridge) Stop() {
	br.stop(false, 0)
<<<<<<< HEAD
}

func (br *Bridge) StopWithTimeout(timeout time.Duration) {
	br.stop(false, timeout)
}

=======
}

func (br *Bridge) StopWithTimeout(timeout time.Duration) {
	br.stop(false, timeout)
}

>>>>>>> 50a49e01
func (br *Bridge) stop(isRunOnce bool, timeout time.Duration) {
	br.Log.Info().Msg("Shutting down bridge")
	br.DisappearLoop.Stop()
	br.stopBackfillQueue.Set()
	br.Matrix.PreStop()
	if !isRunOnce {
		br.cacheLock.Lock()
		var wg sync.WaitGroup
		wg.Add(len(br.userLoginsByID))
		for _, login := range br.userLoginsByID {
			go func() {
				login.DisconnectWithTimeout(timeout)
				wg.Done()
			}()
		}
		br.cacheLock.Unlock()
		wg.Wait()
	}
	br.Matrix.Stop()
	if br.cancelBackgroundCtx != nil {
		br.cancelBackgroundCtx()
	}
	if stopNet, ok := br.Network.(StoppableNetwork); ok {
		stopNet.Stop()
	}
	if !br.ExternallyManagedDB {
		err := br.DB.Close()
		if err != nil {
			br.Log.Warn().Err(err).Msg("Failed to close database")
		}
	}
	br.Log.Info().Msg("Shutdown complete")
}<|MERGE_RESOLUTION|>--- conflicted
+++ resolved
@@ -370,21 +370,12 @@
 
 func (br *Bridge) Stop() {
 	br.stop(false, 0)
-<<<<<<< HEAD
 }
 
 func (br *Bridge) StopWithTimeout(timeout time.Duration) {
 	br.stop(false, timeout)
 }
 
-=======
-}
-
-func (br *Bridge) StopWithTimeout(timeout time.Duration) {
-	br.stop(false, timeout)
-}
-
->>>>>>> 50a49e01
 func (br *Bridge) stop(isRunOnce bool, timeout time.Duration) {
 	br.Log.Info().Msg("Shutting down bridge")
 	br.DisappearLoop.Stop()
