--- conflicted
+++ resolved
@@ -697,8 +697,6 @@
 	HandleMatrixDisappearingTimer(ctx context.Context, msg *MatrixDisappearingTimer) (bool, error)
 }
 
-<<<<<<< HEAD
-=======
 // DeleteChatHandlingNetworkAPI is an optional interface that network connectors
 // can implement to delete a chat from the remote network.
 type DeleteChatHandlingNetworkAPI interface {
@@ -707,7 +705,6 @@
 	HandleMatrixDeleteChat(ctx context.Context, msg *MatrixDeleteChat) error
 }
 
->>>>>>> 50a49e01
 type ResolveIdentifierResponse struct {
 	// Ghost is the ghost of the user that the identifier resolves to.
 	// This field should be set whenever possible. However, it is not required,
@@ -818,21 +815,6 @@
 }
 
 type GroupCreateParams struct {
-<<<<<<< HEAD
-	Type string `json:"type"`
-
-	Username     string               `json:"username"`
-	Participants []networkid.UserID   `json:"participants"`
-	Parent       *networkid.PortalKey `json:"parent"`
-
-	Name      *event.RoomNameEventContent    `json:"name"`
-	Avatar    *event.RoomAvatarEventContent  `json:"avatar"`
-	Topic     *event.TopicEventContent       `json:"topic"`
-	Disappear *event.BeeperDisappearingTimer `json:"disappear"`
-
-	// An existing room ID to bridge to. If unset, a new room will be created.
-	RoomID id.RoomID `json:"room_id"`
-=======
 	Type string `json:"type,omitempty"`
 
 	Username     string               `json:"username,omitempty"`
@@ -846,7 +828,6 @@
 
 	// An existing room ID to bridge to. If unset, a new room will be created.
 	RoomID id.RoomID `json:"room_id,omitempty"`
->>>>>>> 50a49e01
 }
 
 type GroupCreatingNetworkAPI interface {
