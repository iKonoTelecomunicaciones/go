--- conflicted
+++ resolved
@@ -58,28 +58,6 @@
 }
 
 type BridgeConfig struct {
-<<<<<<< HEAD
-	CommandPrefix           string           `yaml:"command_prefix"`
-	PersonalFilteringSpaces bool             `yaml:"personal_filtering_spaces"`
-	PrivateChatPortalMeta   bool             `yaml:"private_chat_portal_meta"`
-	AsyncEvents             bool             `yaml:"async_events"`
-	SplitPortals            bool             `yaml:"split_portals"`
-	ResendBridgeInfo        bool             `yaml:"resend_bridge_info"`
-	NoBridgeInfoStateKey    bool             `yaml:"no_bridge_info_state_key"`
-	BridgeStatusNotices     string           `yaml:"bridge_status_notices"`
-	BridgeMatrixLeave       bool             `yaml:"bridge_matrix_leave"`
-	BridgeNotices           bool             `yaml:"bridge_notices"`
-	TagOnlyOnCreate         bool             `yaml:"tag_only_on_create"`
-	OnlyBridgeTags          []event.RoomTag  `yaml:"only_bridge_tags"`
-	MuteOnlyOnCreate        bool             `yaml:"mute_only_on_create"`
-	OutgoingMessageReID     bool             `yaml:"outgoing_message_re_id"`
-	CleanupOnLogout         CleanupOnLogouts `yaml:"cleanup_on_logout"`
-	Relay                   RelayConfig      `yaml:"relay"`
-	RenameRoom              bool             `yaml:"rename_room"`
-	DeleteMessages          bool             `yaml:"delete_messages"`
-	Permissions             PermissionConfig `yaml:"permissions"`
-	Backfill                BackfillConfig   `yaml:"backfill"`
-=======
 	CommandPrefix             string           `yaml:"command_prefix"`
 	PersonalFilteringSpaces   bool             `yaml:"personal_filtering_spaces"`
 	PrivateChatPortalMeta     bool             `yaml:"private_chat_portal_meta"`
@@ -99,7 +77,26 @@
 	Relay                     RelayConfig      `yaml:"relay"`
 	Permissions               PermissionConfig `yaml:"permissions"`
 	Backfill                  BackfillConfig   `yaml:"backfill"`
->>>>>>> 0a8e8230
+	CommandPrefix             string           `yaml:"command_prefix"`
+	PersonalFilteringSpaces   bool             `yaml:"personal_filtering_spaces"`
+	PrivateChatPortalMeta     bool             `yaml:"private_chat_portal_meta"`
+	AsyncEvents               bool             `yaml:"async_events"`
+	SplitPortals              bool             `yaml:"split_portals"`
+	ResendBridgeInfo          bool             `yaml:"resend_bridge_info"`
+	NoBridgeInfoStateKey      bool             `yaml:"no_bridge_info_state_key"`
+	BridgeStatusNotices       string           `yaml:"bridge_status_notices"`
+	BridgeMatrixLeave         bool             `yaml:"bridge_matrix_leave"`
+	BridgeNotices             bool             `yaml:"bridge_notices"`
+	TagOnlyOnCreate           bool             `yaml:"tag_only_on_create"`
+	OnlyBridgeTags            []event.RoomTag  `yaml:"only_bridge_tags"`
+	MuteOnlyOnCreate          bool             `yaml:"mute_only_on_create"`
+	OutgoingMessageReID       bool             `yaml:"outgoing_message_re_id"`
+	CleanupOnLogout           CleanupOnLogouts `yaml:"cleanup_on_logout"`
+	Relay                     RelayConfig      `yaml:"relay"`
+	RenameRoom                bool             `yaml:"rename_room"`
+	DeleteMessages            bool             `yaml:"delete_messages"`
+	Permissions               PermissionConfig `yaml:"permissions"`
+	Backfill                  BackfillConfig   `yaml:"backfill"`
 }
 
 type MatrixConfig struct {
