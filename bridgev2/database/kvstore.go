--- conflicted
+++ resolved
@@ -23,10 +23,7 @@
 	KeySplitPortalsEnabled     Key = "split_portals_enabled"
 	KeyBridgeInfoVersion       Key = "bridge_info_version"
 	KeyEncryptionStateResynced Key = "encryption_state_resynced"
-<<<<<<< HEAD
-=======
 	KeyRecoveryKey             Key = "recovery_key"
->>>>>>> 50a49e01
 )
 
 type KVQuery struct {
