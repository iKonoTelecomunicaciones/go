--- conflicted
+++ resolved
@@ -15,15 +15,9 @@
 
 	"go.mau.fi/util/dbutil"
 
-<<<<<<< HEAD
 	"github.com/iKonoTelecomunicaciones/go/bridgev2/networkid"
 	"github.com/iKonoTelecomunicaciones/go/event"
 	"github.com/iKonoTelecomunicaciones/go/id"
-=======
-	"maunium.net/go/mautrix/bridgev2/networkid"
-	"maunium.net/go/mautrix/event"
-	"maunium.net/go/mautrix/id"
->>>>>>> 50a49e01
 )
 
 type RoomType string
@@ -155,6 +149,7 @@
 	fixParentsAfterSplitPortalMigrationQuery = `
 		UPDATE portal SET parent_receiver=receiver WHERE bridge_id=$1 AND parent_receiver='' AND receiver<>'' AND parent_id<>'';
 	`
+
 	UpdateSetRelayFromUserQuery = `
 		UPDATE portal
 		SET relay_login_id=$1
@@ -228,17 +223,16 @@
 	return res.RowsAffected()
 }
 
-<<<<<<< HEAD
-func (pq *PortalQuery) UpdateSetRelayFromUser(ctx context.Context, loginID string) error {
-	return pq.Exec(ctx, UpdateSetRelayFromUserQuery, loginID)
-=======
 func (pq *PortalQuery) FixParentsAfterSplitPortalMigration(ctx context.Context) (int64, error) {
 	res, err := pq.GetDB().Exec(ctx, fixParentsAfterSplitPortalMigrationQuery, pq.BridgeID)
 	if err != nil {
 		return 0, err
 	}
 	return res.RowsAffected()
->>>>>>> 50a49e01
+}
+
+func (pq *PortalQuery) UpdateSetRelayFromUser(ctx context.Context, loginID string) error {
+	return pq.Exec(ctx, UpdateSetRelayFromUserQuery, loginID)
 }
 
 func (p *Portal) Scan(row dbutil.Scannable) (*Portal, error) {
