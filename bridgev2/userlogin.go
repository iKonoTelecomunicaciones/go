// Copyright (c) 2024 Tulir Asokan
//
// This Source Code Form is subject to the terms of the Mozilla Public
// License, v. 2.0. If a copy of the MPL was not distributed with this
// file, You can obtain one at http://mozilla.org/MPL/2.0/.

package bridgev2

import (
	"cmp"
	"context"
	"fmt"
	"slices"
	"sync"
	"time"

	"github.com/rs/zerolog"
	"go.mau.fi/util/exsync"

	"github.com/iKonoTelecomunicaciones/go/bridgev2/bridgeconfig"
	"github.com/iKonoTelecomunicaciones/go/bridgev2/database"
	"github.com/iKonoTelecomunicaciones/go/bridgev2/networkid"
	"github.com/iKonoTelecomunicaciones/go/bridgev2/status"
	"github.com/iKonoTelecomunicaciones/go/event"
)

type UserLogin struct {
	*database.UserLogin
	Bridge *Bridge
	User   *User
	Log    zerolog.Logger

	Client      NetworkAPI
	BridgeState *BridgeStateQueue

	inPortalCache *exsync.Set[networkid.PortalKey]

	spaceCreateLock sync.Mutex
	deleteLock      sync.Mutex
	disconnectOnce  sync.Once
}

func (br *Bridge) loadUserLogin(ctx context.Context, user *User, dbUserLogin *database.UserLogin) (*UserLogin, error) {
	if dbUserLogin == nil {
		return nil, nil
	}
	if user == nil {
		var err error
		user, err = br.unlockedGetUserByMXID(ctx, dbUserLogin.UserMXID, true)
		if err != nil {
			return nil, fmt.Errorf("failed to get user: %w", err)
		}
	}
	userLogin := &UserLogin{
		UserLogin: dbUserLogin,
		Bridge:    br,
		User:      user,
		Log:       user.Log.With().Str("login_id", string(dbUserLogin.ID)).Logger(),

		inPortalCache: exsync.NewSet[networkid.PortalKey](),
	}
	err := br.Network.LoadUserLogin(ctx, userLogin)
	if err != nil {
		userLogin.Log.Err(err).Msg("Failed to load user login")
		return nil, nil
	} else if userLogin.Client == nil {
		userLogin.Log.Error().Msg("LoadUserLogin didn't fill Client")
		return nil, nil
	}
	userLogin.BridgeState = br.NewBridgeStateQueue(userLogin)
	user.logins[userLogin.ID] = userLogin
	br.userLoginsByID[userLogin.ID] = userLogin
	return userLogin, nil
}

func (br *Bridge) loadManyUserLogins(ctx context.Context, user *User, logins []*database.UserLogin) ([]*UserLogin, error) {
	output := make([]*UserLogin, 0, len(logins))
	for _, dbLogin := range logins {
		if cached, ok := br.userLoginsByID[dbLogin.ID]; ok {
			output = append(output, cached)
		} else {
			loaded, err := br.loadUserLogin(ctx, user, dbLogin)
			if err != nil {
				return nil, err
			} else if loaded != nil {
				output = append(output, loaded)
			}
		}
	}
	return output, nil
}

func (br *Bridge) unlockedLoadUserLoginsByMXID(ctx context.Context, user *User) error {
	logins, err := br.DB.UserLogin.GetAllForUser(ctx, user.MXID)
	if err != nil {
		return err
	}
	_, err = br.loadManyUserLogins(ctx, user, logins)
	return err
}

func (br *Bridge) GetUserLoginsInPortal(ctx context.Context, portal networkid.PortalKey) ([]*UserLogin, error) {
	if portal.Receiver != "" {
		ul := br.GetCachedUserLoginByID(portal.Receiver)
		if ul == nil {
			return nil, nil
		}
		return []*UserLogin{ul}, nil
	}
	logins, err := br.DB.UserLogin.GetAllInPortal(ctx, portal)
	if err != nil {
		return nil, err
	}
	br.cacheLock.Lock()
	defer br.cacheLock.Unlock()
	return br.loadManyUserLogins(ctx, nil, logins)
}

func (br *Bridge) GetExistingUserLoginByID(ctx context.Context, id networkid.UserLoginID) (*UserLogin, error) {
	br.cacheLock.Lock()
	defer br.cacheLock.Unlock()
	return br.unlockedGetExistingUserLoginByID(ctx, id)
}

func (br *Bridge) unlockedGetExistingUserLoginByID(ctx context.Context, id networkid.UserLoginID) (*UserLogin, error) {
	cached, ok := br.userLoginsByID[id]
	if ok {
		return cached, nil
	}
	login, err := br.DB.UserLogin.GetByID(ctx, id)
	if err != nil {
		return nil, err
	}
	return br.loadUserLogin(ctx, nil, login)
}

func (br *Bridge) GetCachedUserLoginByID(id networkid.UserLoginID) *UserLogin {
	br.cacheLock.Lock()
	defer br.cacheLock.Unlock()
	return br.userLoginsByID[id]
}

func (br *Bridge) GetCurrentBridgeStates() (states []status.BridgeState) {
	br.cacheLock.Lock()
	defer br.cacheLock.Unlock()
	if len(br.userLoginsByID) == 0 {
		return []status.BridgeState{{
			StateEvent: status.StateUnconfigured,
		}}
	}
	states = make([]status.BridgeState, len(br.userLoginsByID))
	i := 0
	for _, login := range br.userLoginsByID {
		states[i] = login.BridgeState.GetPrev()
		i++
	}
	return
}

type NewLoginParams struct {
	LoadUserLogin     func(context.Context, *UserLogin) error
	DeleteOnConflict  bool
	DontReuseExisting bool
}

// NewLogin creates a UserLogin object for this user with the given parameters.
//
// If a login already exists with the same ID, it is reused after updating the remote name
// and metadata from the provided data, unless DontReuseExisting is set in params.
//
// If the existing login belongs to another user, this returns an error,
// unless DeleteOnConflict is set in the params, in which case the existing login is deleted.
//
// This will automatically call LoadUserLogin after creating the UserLogin object.
// The load method defaults to the network connector's LoadUserLogin method, but it can be overridden in params.
func (user *User) NewLogin(ctx context.Context, data *database.UserLogin, params *NewLoginParams) (*UserLogin, error) {
	user.Bridge.cacheLock.Lock()
	defer user.Bridge.cacheLock.Unlock()
	data.BridgeID = user.BridgeID
	data.UserMXID = user.MXID
	if data.Metadata == nil {
		metaTypes := user.Bridge.Network.GetDBMetaTypes()
		if metaTypes.UserLogin != nil {
			data.Metadata = metaTypes.UserLogin()
		}
	}
	if params == nil {
		params = &NewLoginParams{}
	}
	if params.LoadUserLogin == nil {
		params.LoadUserLogin = user.Bridge.Network.LoadUserLogin
	}
	ul, err := user.Bridge.unlockedGetExistingUserLoginByID(ctx, data.ID)
	if err != nil {
		return nil, fmt.Errorf("failed to check if login already exists: %w", err)
	}
	var doInsert bool
	if ul != nil && ul.UserMXID != user.MXID {
		if params.DeleteOnConflict {
			ul.Delete(ctx, status.BridgeState{StateEvent: status.StateLoggedOut, Reason: "LOGIN_OVERRIDDEN_ANOTHER_USER"}, DeleteOpts{
				LogoutRemote: false,
				unlocked:     true,
			})
			ul = nil
		} else {
			return nil, fmt.Errorf("%s is already logged in with that account", ul.UserMXID)
		}
	}
	if ul != nil {
		if params.DontReuseExisting {
			return nil, fmt.Errorf("login already exists")
		}
		doInsert = false
		ul.RemoteName = data.RemoteName
		ul.RemoteProfile = ul.RemoteProfile.Merge(data.RemoteProfile)
		if merger, ok := ul.Metadata.(database.MetaMerger); ok {
			merger.CopyFrom(data.Metadata)
		} else {
			ul.Metadata = data.Metadata
		}
	} else {
		doInsert = true
		ul = &UserLogin{
			UserLogin: data,
			Bridge:    user.Bridge,
			User:      user,
			Log:       user.Log.With().Str("login_id", string(data.ID)).Logger(),
		}
		ul.BridgeState = user.Bridge.NewBridgeStateQueue(ul)
	}
	noCancelCtx := ul.Log.WithContext(user.Bridge.BackgroundCtx)
	err = params.LoadUserLogin(noCancelCtx, ul)
	if err != nil {
		return nil, err
	} else if ul.Client == nil {
		ul.Log.Error().Msg("LoadUserLogin didn't fill Client in NewLogin")
		return nil, fmt.Errorf("client not filled by LoadUserLogin")
	}
	if doInsert {
		err = user.Bridge.DB.UserLogin.Insert(noCancelCtx, ul.UserLogin)
		if err != nil {
			return nil, err
		}
		user.Bridge.userLoginsByID[ul.ID] = ul
		user.logins[ul.ID] = ul
	} else {
		err = ul.Save(noCancelCtx)
		if err != nil {
			return nil, err
		}
	}
	return ul, nil
}

func (ul *UserLogin) Save(ctx context.Context) error {
	return ul.Bridge.DB.UserLogin.Update(ctx, ul.UserLogin)
}

func (ul *UserLogin) Logout(ctx context.Context) {
	ul.Delete(ctx, status.BridgeState{StateEvent: status.StateLoggedOut}, DeleteOpts{LogoutRemote: true})
}

type DeleteOpts struct {
	LogoutRemote     bool
	DontCleanupRooms bool
	BlockingCleanup  bool
	unlocked         bool
}

func (ul *UserLogin) Delete(ctx context.Context, state status.BridgeState, opts DeleteOpts) {
	cleanupRooms := !opts.DontCleanupRooms && ul.Bridge.Config.CleanupOnLogout.Enabled
	zerolog.Ctx(ctx).Info().Str("user_login_id", string(ul.ID)).
		Bool("logout_remote", opts.LogoutRemote).
		Bool("cleanup_rooms", cleanupRooms).
		Msg("Deleting user login")
	ul.deleteLock.Lock()
	defer ul.deleteLock.Unlock()
	if ul.BridgeState == nil {
		return
	}
	if opts.LogoutRemote {
		ul.Client.LogoutRemote(ctx)
	} else {
		// we probably shouldn't delete the login if disconnect isn't finished
		ul.Disconnect()
	}
	var portals []*database.UserPortal
	var err error
	if cleanupRooms {
		portals, err = ul.Bridge.DB.UserPortal.GetAllForLogin(ctx, ul.UserLogin)
		if err != nil {
			ul.Log.Err(err).Msg("Failed to get user portals")
		}
	}
	err = ul.Bridge.DB.UserLogin.Delete(ctx, ul.ID)
	if err != nil {
		ul.Log.Err(err).Msg("Failed to delete user login")
	}
	if !opts.unlocked {
		ul.Bridge.cacheLock.Lock()
	}
	delete(ul.User.logins, ul.ID)
	delete(ul.Bridge.userLoginsByID, ul.ID)
	if !opts.unlocked {
		ul.Bridge.cacheLock.Unlock()
	}
	backgroundCtx := zerolog.Ctx(ctx).WithContext(ul.Bridge.BackgroundCtx)
	if !opts.BlockingCleanup {
		go ul.deleteSpace(backgroundCtx)
	} else {
		ul.deleteSpace(backgroundCtx)
	}
	if portals != nil {
		if !opts.BlockingCleanup {
			go ul.kickUserFromPortals(backgroundCtx, portals, state.StateEvent == status.StateBadCredentials, false)
		} else {
			ul.kickUserFromPortals(backgroundCtx, portals, state.StateEvent == status.StateBadCredentials, false)
		}
	}
	if state.StateEvent != "" {
		ul.BridgeState.Send(state)
	}
	ul.BridgeState.Destroy()
	ul.BridgeState = nil
}

func (ul *UserLogin) deleteSpace(ctx context.Context) {
	if ul.SpaceRoom == "" {
		return
	}
	err := ul.Bridge.Bot.DeleteRoom(ctx, ul.SpaceRoom, false)
	if err != nil {
		ul.Log.Err(err).Msg("Failed to delete space room")
	}
}

// KickUserFromPortalsForBadCredentials can be called to kick the user from portals without deleting the entire UserLogin object.
func (ul *UserLogin) KickUserFromPortalsForBadCredentials(ctx context.Context) {
	log := zerolog.Ctx(ctx)
	portals, err := ul.Bridge.DB.UserPortal.GetAllForLogin(ctx, ul.UserLogin)
	if err != nil {
		log.Err(err).Msg("Failed to get user portals")
	}
	ul.kickUserFromPortals(ctx, portals, true, true)
}

func DeleteManyPortals(ctx context.Context, portals []*Portal, errorCallback func(portal *Portal, delete bool, err error)) {
	// TODO is there a more sensible place/name for this function?
	if len(portals) == 0 {
		return
	}
	getDepth := func(portal *Portal) int {
		depth := 0
		for portal.Parent != nil {
			depth++
			portal = portal.Parent
		}
		return depth
	}
	// Sort portals so parents are last (to avoid errors caused by deleting parent portals before children)
	slices.SortFunc(portals, func(a, b *Portal) int {
		return cmp.Compare(getDepth(b), getDepth(a))
	})
	for _, portal := range portals {
		err := portal.Delete(ctx)
		if err != nil {
			zerolog.Ctx(ctx).Err(err).
				Stringer("portal_mxid", portal.MXID).
				Object("portal_key", portal.PortalKey).
				Msg("Failed to delete portal row from database")
			if errorCallback != nil {
				errorCallback(portal, false, err)
			}
			continue
		}
		if portal.MXID != "" {
			err = portal.Bridge.Bot.DeleteRoom(ctx, portal.MXID, false)
			if err != nil {
				zerolog.Ctx(ctx).Err(err).
					Stringer("portal_mxid", portal.MXID).
					Msg("Failed to clean up portal room")
				if errorCallback != nil {
					errorCallback(portal, true, err)
				}
			}
		}
	}
}

func (ul *UserLogin) kickUserFromPortals(ctx context.Context, portals []*database.UserPortal, badCredentials, deleteRow bool) {
	var portalsToDelete []*Portal
	for _, up := range portals {
		portalToDelete, err := ul.kickUserFromPortal(ctx, up, badCredentials, deleteRow)
		if err != nil {
			zerolog.Ctx(ctx).Err(err).
				Object("portal_key", up.Portal).
				Stringer("user_mxid", up.UserMXID).
				Msg("Failed to apply logout action")
		} else if portalToDelete != nil {
			portalsToDelete = append(portalsToDelete, portalToDelete)
		}
	}
	DeleteManyPortals(ctx, portalsToDelete, nil)
}

func (ul *UserLogin) kickUserFromPortal(ctx context.Context, up *database.UserPortal, badCredentials, deleteRow bool) (*Portal, error) {
	portal, action, reason, err := ul.getLogoutAction(ctx, up, badCredentials)
	if err != nil {
		return nil, err
	} else if portal == nil {
		return nil, nil
	}
	zerolog.Ctx(ctx).Debug().
		Str("login_id", string(ul.ID)).
		Stringer("user_mxid", ul.UserMXID).
		Str("logout_action", string(action)).
		Str("action_reason", reason).
		Object("portal_key", portal.PortalKey).
		Stringer("portal_mxid", portal.MXID).
		Msg("Calculated portal action for logout processing")
	switch action {
	case bridgeconfig.CleanupActionNull, bridgeconfig.CleanupActionNothing:
		// do nothing
	case bridgeconfig.CleanupActionKick:
		_, err = ul.Bridge.Bot.SendState(ctx, portal.MXID, event.StateMember, ul.UserMXID.String(), &event.Content{
			Parsed: &event.MemberEventContent{
				Membership: event.MembershipLeave,
				Reason:     "Logged out of bridge",
			},
		}, time.Time{})
		if err != nil {
			return nil, fmt.Errorf("failed to kick user from portal: %w", err)
		}
		zerolog.Ctx(ctx).Debug().
			Str("login_id", string(ul.ID)).
			Stringer("user_mxid", ul.UserMXID).
			Stringer("portal_mxid", portal.MXID).
			Msg("Kicked user from portal")
		if deleteRow {
			err = ul.Bridge.DB.UserPortal.Delete(ctx, up)
			if err != nil {
				zerolog.Ctx(ctx).Warn().
					Str("login_id", string(ul.ID)).
					Stringer("user_mxid", ul.UserMXID).
					Stringer("portal_mxid", portal.MXID).
					Msg("Failed to delete user portal row")
			}
		}
	case bridgeconfig.CleanupActionDelete, bridgeconfig.CleanupActionUnbridge:
		// return portal instead of deleting here to allow sorting by depth
		return portal, nil
	}
	return nil, nil
}

func (ul *UserLogin) getLogoutAction(ctx context.Context, up *database.UserPortal, badCredentials bool) (*Portal, bridgeconfig.CleanupAction, string, error) {
	portal, err := ul.Bridge.GetExistingPortalByKey(ctx, up.Portal)
	if err != nil {
		return nil, bridgeconfig.CleanupActionNull, "", fmt.Errorf("failed to get full portal: %w", err)
	} else if portal == nil || portal.MXID == "" {
		return nil, bridgeconfig.CleanupActionNull, "portal not found", nil
	}
	actionsSet := ul.Bridge.Config.CleanupOnLogout.Manual
	if badCredentials {
		actionsSet = ul.Bridge.Config.CleanupOnLogout.BadCredentials
	}
	if portal.Receiver != "" {
		return portal, actionsSet.Private, "portal has receiver", nil
	}
	otherUPs, err := ul.Bridge.DB.UserPortal.GetAllInPortal(ctx, portal.PortalKey)
	if err != nil {
		return portal, bridgeconfig.CleanupActionNull, "", fmt.Errorf("failed to get other logins in portal: %w", err)
	}
	hasOtherUsers := false
	for _, otherUP := range otherUPs {
		if otherUP.LoginID == ul.ID {
			continue
		}
		if otherUP.UserMXID == ul.UserMXID {
			otherUL := ul.Bridge.GetCachedUserLoginByID(otherUP.LoginID)
			if otherUL != nil && otherUL.Client.IsLoggedIn() {
				return portal, bridgeconfig.CleanupActionNull, "user has another login in portal", nil
			}
		} else {
			hasOtherUsers = true
		}
	}
	if portal.RelayLoginID != "" {
		return portal, actionsSet.Relayed, "portal has relay login", nil
	} else if hasOtherUsers {
		return portal, actionsSet.SharedHasUsers, "portal has logins of other users", nil
	}
	return portal, actionsSet.SharedNoUsers, "portal doesn't have logins of other users", nil
}

func (ul *UserLogin) MarkAsPreferredIn(ctx context.Context, portal *Portal) error {
	return ul.Bridge.DB.UserPortal.MarkAsPreferred(ctx, ul.UserLogin, portal.PortalKey)
}

var _ status.BridgeStateFiller = (*UserLogin)(nil)

func (ul *UserLogin) FillBridgeState(state status.BridgeState) status.BridgeState {
	state.UserID = ul.UserMXID
	state.RemoteID = string(ul.ID)
	state.RemoteName = ul.RemoteName
	state.RemoteProfile = &ul.RemoteProfile
	filler, ok := ul.Client.(status.BridgeStateFiller)
	if ok {
		return filler.FillBridgeState(state)
	}
	return state
}

func (ul *UserLogin) Disconnect() {
	ul.DisconnectWithTimeout(0)
}

func (ul *UserLogin) DisconnectWithTimeout(timeout time.Duration) {
	ul.disconnectOnce.Do(func() {
		ul.disconnectInternal(timeout)
	})
}

func (ul *UserLogin) disconnectInternal(timeout time.Duration) {
<<<<<<< HEAD
=======
	ul.BridgeState.StopUnknownErrorReconnect()
>>>>>>> 81a807a6
	disconnected := make(chan struct{})
	go func() {
		ul.Client.Disconnect()
		close(disconnected)
	}()

	var timeoutC <-chan time.Time
	if timeout > 0 {
		timeoutC = time.After(timeout)
	}
	for {
		select {
		case <-disconnected:
			return
		case <-time.After(2 * time.Second):
			ul.Log.Warn().Msg("Client disconnection taking long")
		case <-timeoutC:
			ul.Log.Error().Msg("Client disconnection timed out")
			return
		}
	}
}

func (ul *UserLogin) recreateClient(ctx context.Context) error {
	oldClient := ul.Client
	err := ul.Bridge.Network.LoadUserLogin(ctx, ul)
	if err != nil {
		return err
	}
	if ul.Client == oldClient {
		zerolog.Ctx(ctx).Warn().Msg("LoadUserLogin didn't update client")
	} else {
		zerolog.Ctx(ctx).Debug().Msg("Recreated user login client")
	}
	ul.disconnectOnce = sync.Once{}
	return nil
}<|MERGE_RESOLUTION|>--- conflicted
+++ resolved
@@ -522,10 +522,7 @@
 }
 
 func (ul *UserLogin) disconnectInternal(timeout time.Duration) {
-<<<<<<< HEAD
-=======
 	ul.BridgeState.StopUnknownErrorReconnect()
->>>>>>> 81a807a6
 	disconnected := make(chan struct{})
 	go func() {
 		ul.Client.Disconnect()
