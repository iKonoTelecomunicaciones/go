// Copyright (c) 2024 Tulir Asokan
//
// This Source Code Form is subject to the terms of the Mozilla Public
// License, v. 2.0. If a copy of the MPL was not distributed with this
// file, You can obtain one at http://mozilla.org/MPL/2.0/.

package bridgev2

import (
	"context"
	"errors"
	"fmt"
	"strings"
	"time"

	"github.com/rs/zerolog"

	"github.com/iKonoTelecomunicaciones/go/event"
	"github.com/iKonoTelecomunicaciones/go/id"
)

func rejectInvite(ctx context.Context, evt *event.Event, intent MatrixAPI, reason string) {
	resp, err := intent.SendState(ctx, evt.RoomID, event.StateMember, intent.GetMXID().String(), &event.Content{
		Parsed: &event.MemberEventContent{
			Membership: event.MembershipLeave,
			Reason:     reason,
		},
	}, time.Time{})
	if err != nil {
		zerolog.Ctx(ctx).Err(err).
			Stringer("room_id", evt.RoomID).
			Stringer("inviter_id", evt.Sender).
			Stringer("invitee_id", intent.GetMXID()).
			Str("reason", reason).
			Msg("Failed to reject invite")
	} else {
		zerolog.Ctx(ctx).Debug().
			Stringer("leave_event_id", resp.EventID).
			Stringer("room_id", evt.RoomID).
			Stringer("inviter_id", evt.Sender).
			Stringer("invitee_id", intent.GetMXID()).
			Str("reason", reason).
			Msg("Rejected invite")
	}
}

func (br *Bridge) rejectInviteOnNoPermission(ctx context.Context, evt *event.Event, permType string) bool {
	if evt.Type != event.StateMember || evt.Content.AsMember().Membership != event.MembershipInvite {
		return false
	}
	userID := id.UserID(evt.GetStateKey())
	parsed, isGhost := br.Matrix.ParseGhostMXID(userID)
	if userID != br.Bot.GetMXID() && !isGhost {
		return false
	}
	var intent MatrixAPI
	if userID == br.Bot.GetMXID() {
		intent = br.Bot
	} else {
		intent = br.Matrix.GhostIntent(parsed)
	}
	rejectInvite(ctx, evt, intent, "You don't have permission to "+permType+" this bridge")
	return true
}

func (br *Bridge) QueueMatrixEvent(ctx context.Context, evt *event.Event) EventHandlingResult {
	// TODO maybe HandleMatrixEvent would be more appropriate as this also handles bot invites and commands

	log := zerolog.Ctx(ctx)
	var sender *User
	if evt.Sender != "" {
		var err error
		sender, err = br.GetUserByMXID(ctx, evt.Sender)
		if err != nil {
			log.Err(err).Msg("Failed to get sender user for incoming Matrix event")
			status := WrapErrorInStatus(fmt.Errorf("%w: failed to get sender user: %w", ErrDatabaseError, err))
			br.Matrix.SendMessageStatus(ctx, &status, StatusEventInfoFromEvent(evt))
			return EventHandlingResultFailed
		} else if sender == nil {
			log.Error().Msg("Couldn't get sender for incoming non-ephemeral Matrix event")
			status := WrapErrorInStatus(errors.New("sender not found for event")).WithIsCertain(true).WithErrorAsMessage()
			br.Matrix.SendMessageStatus(ctx, &status, StatusEventInfoFromEvent(evt))
			return EventHandlingResultFailed
		} else if !sender.Permissions.SendEvents {
			if !br.rejectInviteOnNoPermission(ctx, evt, "interact with") {
				status := WrapErrorInStatus(errors.New("you don't have permission to send messages")).WithIsCertain(true).WithSendNotice(false).WithErrorAsMessage()
				br.Matrix.SendMessageStatus(ctx, &status, StatusEventInfoFromEvent(evt))
			}
			return EventHandlingResultIgnored
		} else if !sender.Permissions.Commands && br.rejectInviteOnNoPermission(ctx, evt, "send commands to") {
			return EventHandlingResultIgnored
		}
	} else if evt.Type.Class != event.EphemeralEventType {
		log.Error().Msg("Missing sender for incoming non-ephemeral Matrix event")
		status := WrapErrorInStatus(errors.New("sender not found for event")).WithIsCertain(true).WithErrorAsMessage()
		br.Matrix.SendMessageStatus(ctx, &status, StatusEventInfoFromEvent(evt))
		return EventHandlingResultIgnored
	}
	if evt.Type == event.EventMessage && sender != nil {
		msg := evt.Content.AsMessage()
		msg.RemoveReplyFallback()
		msg.RemovePerMessageProfileFallback()
		if strings.HasPrefix(msg.Body, br.Config.CommandPrefix) || evt.RoomID == sender.ManagementRoom {
			if !sender.Permissions.Commands {
				status := WrapErrorInStatus(errors.New("you don't have permission to use commands")).WithIsCertain(true).WithSendNotice(false).WithErrorAsMessage()
				br.Matrix.SendMessageStatus(ctx, &status, StatusEventInfoFromEvent(evt))
				return EventHandlingResultIgnored
			}
			go br.Commands.Handle(
				ctx,
				evt.RoomID,
				evt.ID,
				sender,
				strings.TrimPrefix(msg.Body, br.Config.CommandPrefix+" "),
				msg.RelatesTo.GetReplyTo(),
			)
<<<<<<< HEAD
			return EventHandlingResultSuccess
=======
			return EventHandlingResultQueued
>>>>>>> 0bbfafe0
		}
	}
	if evt.Type == event.StateMember && evt.GetStateKey() == br.Bot.GetMXID().String() && evt.Content.AsMember().Membership == event.MembershipInvite && sender != nil {
		return br.handleBotInvite(ctx, evt, sender)
	} else if sender != nil && evt.RoomID == sender.ManagementRoom {
		if evt.Type == event.StateMember && evt.Content.AsMember().Membership == event.MembershipLeave && (evt.GetStateKey() == br.Bot.GetMXID().String() || evt.GetStateKey() == sender.MXID.String()) {
			sender.ManagementRoom = ""
			err := br.DB.User.Update(ctx, sender.User)
			if err != nil {
				log.Err(err).Msg("Failed to clear user's management room in database")
				return EventHandlingResultFailed
			} else {
				log.Debug().Msg("Cleared user's management room due to leave event")
			}
		}
		return EventHandlingResultSuccess
	}
	portal, err := br.GetPortalByMXID(ctx, evt.RoomID)
	if err != nil {
		log.Err(err).Msg("Failed to get portal for incoming Matrix event")
		status := WrapErrorInStatus(fmt.Errorf("%w: failed to get portal: %w", ErrDatabaseError, err))
		br.Matrix.SendMessageStatus(ctx, &status, StatusEventInfoFromEvent(evt))
		return EventHandlingResultFailed
	} else if portal != nil {
		return portal.queueEvent(ctx, &portalMatrixEvent{
			evt:    evt,
			sender: sender,
		})
	} else if evt.Type == event.StateMember && br.IsGhostMXID(id.UserID(evt.GetStateKey())) && evt.Content.AsMember().Membership == event.MembershipInvite && evt.Content.AsMember().IsDirect {
		return br.handleGhostDMInvite(ctx, evt, sender)
	} else {
		status := WrapErrorInStatus(ErrNoPortal)
		br.Matrix.SendMessageStatus(ctx, &status, StatusEventInfoFromEvent(evt))
		return EventHandlingResultIgnored
	}
}

type EventHandlingResult struct {
	Success bool
	Ignored bool
	Queued  bool

	// Error is an optional reason for failure. It is not required, Success may be false even without a specific error.
	Error error
	// Whether the Error should be sent as a MSS event.
	SendMSS bool
}

func (ehr EventHandlingResult) WithError(err error) EventHandlingResult {
	if err == nil {
		return ehr
	}
	ehr.Error = err
	ehr.Success = false
	return ehr
}

func (ehr EventHandlingResult) WithMSS() EventHandlingResult {
	ehr.SendMSS = true
	return ehr
}

func (ehr EventHandlingResult) WithMSSError(err error) EventHandlingResult {
	if err == nil {
		return ehr
	}
	return ehr.WithError(err).WithMSS()
}

var (
	EventHandlingResultFailed  = EventHandlingResult{}
	EventHandlingResultQueued  = EventHandlingResult{Success: true, Queued: true}
	EventHandlingResultSuccess = EventHandlingResult{Success: true}
	EventHandlingResultIgnored = EventHandlingResult{Success: true, Ignored: true}
)

func (ul *UserLogin) QueueRemoteEvent(evt RemoteEvent) EventHandlingResult {
	return ul.Bridge.QueueRemoteEvent(ul, evt)
}

func (br *Bridge) QueueRemoteEvent(login *UserLogin, evt RemoteEvent) (res EventHandlingResult) {
	log := login.Log
	ctx := log.WithContext(br.BackgroundCtx)
	maybeUncertain, ok := evt.(RemoteEventWithUncertainPortalReceiver)
	isUncertain := ok && maybeUncertain.PortalReceiverIsUncertain()
	key := evt.GetPortalKey()
	var portal *Portal
	var err error
	if isUncertain && !br.Config.SplitPortals {
		portal, err = br.GetExistingPortalByKey(ctx, key)
	} else {
		portal, err = br.GetPortalByKey(ctx, key)
	}
	if err != nil {
		log.Err(err).Object("portal_key", key).Bool("uncertain_receiver", isUncertain).
			Msg("Failed to get portal to handle remote event")
		return
	} else if portal == nil {
		log.Warn().
			Stringer("event_type", evt.GetType()).
			Object("portal_key", key).
			Bool("uncertain_receiver", isUncertain).
			Msg("Portal not found to handle remote event")
		return
	}
	// TODO put this in a better place, and maybe cache to avoid constant db queries
	login.MarkInPortal(ctx, portal)
	return portal.queueEvent(ctx, &portalRemoteEvent{
		evt:    evt,
		source: login,
	})
}<|MERGE_RESOLUTION|>--- conflicted
+++ resolved
@@ -114,11 +114,7 @@
 				strings.TrimPrefix(msg.Body, br.Config.CommandPrefix+" "),
 				msg.RelatesTo.GetReplyTo(),
 			)
-<<<<<<< HEAD
-			return EventHandlingResultSuccess
-=======
 			return EventHandlingResultQueued
->>>>>>> 0bbfafe0
 		}
 	}
 	if evt.Type == event.StateMember && evt.GetStateKey() == br.Bot.GetMXID().String() && evt.Content.AsMember().Membership == event.MembershipInvite && sender != nil {
