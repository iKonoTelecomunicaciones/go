--- conflicted
+++ resolved
@@ -1,6 +1,3 @@
-<<<<<<< HEAD
-## v0.25.0 (unreleased)
-=======
 ## v0.25.1 (2025-09-16)
 
 * *(client)* Fixed HTTP method of delete devices API call
@@ -45,7 +42,6 @@
 [MSC4332]: https://github.com/matrix-org/matrix-spec-proposals/pull/4332
 
 ## v0.25.0 (2025-08-16)
->>>>>>> c37ddcc3
 
 * Bumped minimum Go version to 1.24.
 * **Breaking change *(appservice,bridgev2,federation)*** Replaced gorilla/mux
